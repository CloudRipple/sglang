# Copyright 2023-2024 SGLang Team
# Licensed under the Apache License, Version 2.0 (the "License");
# you may not use this file except in compliance with the License.
# You may obtain a copy of the License at
#
#     http://www.apache.org/licenses/LICENSE-2.0
#
# Unless required by applicable law or agreed to in writing, software
# distributed under the License is distributed on an "AS IS" BASIS,
# WITHOUT WARRANTIES OR CONDITIONS OF ANY KIND, either express or implied.
# See the License for the specific language governing permissions and
# limitations under the License.
# ==============================================================================
"""Common utilities."""

from __future__ import annotations

import asyncio
import builtins
import ctypes
import dataclasses
import functools
import importlib
import io
import ipaddress
import itertools
import json
import logging
import os
import pickle
import platform
import random
import re
import resource
import shutil
import signal
import socket
import subprocess
import sys
import tempfile
import threading
import time
import traceback
import uuid
import warnings
from collections import OrderedDict, defaultdict
from contextlib import contextmanager
from dataclasses import dataclass
from functools import lru_cache
from importlib.metadata import PackageNotFoundError, version
from importlib.util import find_spec
from io import BytesIO
from json import JSONDecodeError
from multiprocessing.reduction import ForkingPickler
from pathlib import Path
from typing import (
    Any,
    Callable,
    Dict,
    Generic,
    List,
    Optional,
    Protocol,
    Set,
    Tuple,
    TypeVar,
    Union,
)

import numpy as np
import psutil
import pybase64
import requests
import torch
import torch.distributed
import torch.distributed as dist
import triton
import zmq
from fastapi.responses import ORJSONResponse
from packaging import version as pkg_version
from PIL import Image
from starlette.routing import Mount
from torch import nn
from torch.func import functional_call
from torch.library import Library
from torch.profiler import ProfilerActivity, profile, record_function
from torch.utils._contextlib import _DecoratorContextManager
from triton.runtime.cache import FileCacheManager
from typing_extensions import Literal

from sglang.srt.metrics.func_timer import enable_func_timer

logger = logging.getLogger(__name__)

show_time_cost = False
time_infos = {}


HIP_FP8_E4M3_FNUZ_MAX = 224.0


# https://pytorch.org/docs/stable/notes/hip.html#checking-for-hip
def is_hip() -> bool:
    return torch.version.hip is not None


if is_hip():
    FP8_E4M3_MAX = HIP_FP8_E4M3_FNUZ_MAX
else:
    FP8_E4M3_MAX = torch.finfo(torch.float8_e4m3fn).max

FP8_E4M3_MIN = -FP8_E4M3_MAX

builtins.FP8_E4M3_MAX = FP8_E4M3_MAX
builtins.FP8_E4M3_MIN = FP8_E4M3_MIN


def is_cuda():
    return torch.cuda.is_available() and torch.version.cuda


def is_cuda_alike():
    return is_cuda() or is_hip()


def is_hpu() -> bool:
    return hasattr(torch, "hpu") and torch.hpu.is_available()


def is_xpu() -> bool:
    return hasattr(torch, "xpu") and torch.xpu.is_available()


def is_npu() -> bool:
    return hasattr(torch, "npu") and torch.npu.is_available()


def is_host_cpu_x86() -> bool:
    machine = platform.machine().lower()
    return (
        machine in ("x86_64", "amd64", "i386", "i686")
        and hasattr(torch, "cpu")
        and torch.cpu.is_available()
    )


def is_cpu() -> bool:
    return os.getenv("SGLANG_USE_CPU_ENGINE", "0") == "1" and is_host_cpu_x86()


def get_cuda_version():
    if torch.version.cuda:
        return tuple(map(int, torch.version.cuda.split(".")))
    return (0, 0)


def _check(cc_major):
    if not is_cuda():
        return False
    return torch.cuda.get_device_capability()[0] == cc_major and tuple(
        map(int, torch.version.cuda.split(".")[:2])
    ) >= (12, 3)


is_ampere_with_cuda_12_3 = lambda: _check(8)
is_hopper_with_cuda_12_3 = lambda: _check(9)


def is_blackwell():
    if not is_cuda():
        return False
    return torch.cuda.get_device_capability()[0] == 10


_warned_bool_env_var_keys = set()


def get_bool_env_var(name: str, default: str = "false") -> bool:
    value = os.getenv(name, default)
    value = value.lower()

    truthy_values = ("true", "1")
    falsy_values = ("false", "0")

    if (value not in truthy_values) and (value not in falsy_values):
        if value not in _warned_bool_env_var_keys:
            logger.warning(
                f"get_bool_env_var({name}) see non-understandable value={value} and treat as false"
            )
        _warned_bool_env_var_keys.add(value)

    return value in truthy_values


def get_int_env_var(name: str, default: int = 0) -> int:
    value = os.getenv(name)
    if value is None or not value.strip():
        return default
    try:
        return int(value)
    except ValueError:
        return default


def support_triton(backend: str) -> bool:
    return backend not in ["torch_native", "intel_amx", "ascend"]


try:
    import sgl_kernel

    is_intel_amx_backend_available = hasattr(
        torch.ops.sgl_kernel, "convert_weight_packed"
    )
except:
    is_intel_amx_backend_available = False


def cpu_has_amx_support():
    return torch._C._cpu._is_amx_tile_supported() and is_intel_amx_backend_available


def use_intel_amx_backend(layer):
    return getattr(layer, "use_intel_amx_backend", False)


def is_flashinfer_available():
    """
    Check whether flashinfer is available.
    As of Oct. 6, 2024, it is only available on NVIDIA GPUs.
    """
    if not get_bool_env_var("SGLANG_IS_FLASHINFER_AVAILABLE", default="true"):
        return False
    return importlib.util.find_spec("flashinfer") is not None and is_cuda()


def random_uuid() -> str:
    return str(uuid.uuid4().hex)


_ENABLE_TORCH_INFERENCE_MODE = get_bool_env_var(
    "SGLANG_ENABLE_TORCH_INFERENCE_MODE", "false"
)


class DynamicGradMode(_DecoratorContextManager):
    """
    A combination of torch.no_grad and torch.inference_mode,
    with their behavior controlled by an environment variable. Just refer to them.
    """

    @staticmethod
    def set_inference_mode(mode: bool):
        if isinstance(mode, bool):
            global _ENABLE_TORCH_INFERENCE_MODE

            _ENABLE_TORCH_INFERENCE_MODE = mode
        else:
            logger.warning("mode is not a boolean object")

    def __init__(self, mode=True):
        if not torch._jit_internal.is_scripting():
            super().__init__()
        if _ENABLE_TORCH_INFERENCE_MODE:
            self.mode = mode
        else:
            self.prev = False

    def __new__(cls, mode_or_orig_func=True if _ENABLE_TORCH_INFERENCE_MODE else None):
        if mode_or_orig_func is None or isinstance(mode_or_orig_func, bool):
            return super().__new__(cls)
        return cls()(mode_or_orig_func)

    def __enter__(self) -> None:
        if _ENABLE_TORCH_INFERENCE_MODE:
            self._inference_mode_context = torch._C._InferenceMode(self.mode)
            self._inference_mode_context.__enter__()
        else:
            self.prev = torch.is_grad_enabled()
            torch.set_grad_enabled(False)

    def __exit__(self, exc_type: Any, exc_value: Any, traceback: Any) -> None:
        if _ENABLE_TORCH_INFERENCE_MODE:
            self._inference_mode_context.__exit__(exc_type, exc_value, traceback)
        else:
            torch.set_grad_enabled(self.prev)

    def clone(self) -> "DynamicGradMode":
        r"""
        Create a copy of this class
        """
        if _ENABLE_TORCH_INFERENCE_MODE:
            return self.__class__(self.mode)
        else:
            return self.__class__()


def enable_show_time_cost():
    global show_time_cost
    show_time_cost = True


class TimeInfo:
    def __init__(self, name, interval=0.1, color=0, indent=0):
        self.name = name
        self.interval = interval
        self.color = color
        self.indent = indent

        self.acc_time = 0
        self.last_acc_time = 0

    def check(self):
        if self.acc_time - self.last_acc_time > self.interval:
            self.last_acc_time = self.acc_time
            return True
        return False

    def pretty_print(self):
        print(f"\x1b[{self.color}m", end="")
        print("-" * self.indent * 2, end="")
        print(f"{self.name}: {self.acc_time:.3f}s\x1b[0m")


def mark_start(name, interval=0.1, color=0, indent=0):
    global time_infos, show_time_cost
    if not show_time_cost:
        return
    torch.cuda.synchronize()
    if time_infos.get(name, None) is None:
        time_infos[name] = TimeInfo(name, interval, color, indent)
    time_infos[name].acc_time -= time.perf_counter()


def mark_end(name):
    global time_infos, show_time_cost
    if not show_time_cost:
        return
    torch.cuda.synchronize()
    time_infos[name].acc_time += time.perf_counter()
    if time_infos[name].check():
        time_infos[name].pretty_print()


def calculate_time(show=False, min_cost_ms=0.0):
    def wrapper(func):
        def inner_func(*args, **kwargs):
            torch.cuda.synchronize()
            if show:
                start_time = time.perf_counter()
            result = func(*args, **kwargs)
            torch.cuda.synchronize()
            if show:
                cost_time = (time.perf_counter() - start_time) * 1000
                if cost_time > min_cost_ms:
                    print(f"Function {func.__name__} took {cost_time} ms to run.")
            return result

        return inner_func

    return wrapper


def get_available_gpu_memory(
    device, gpu_id, distributed=False, empty_cache=True, cpu_group=None
):
    """
    Get available memory for cuda:gpu_id device.
    When distributed is True, the available memory is the minimum available memory of all GPUs.
    """
    if device == "cuda":
        num_gpus = torch.cuda.device_count()
        assert gpu_id < num_gpus

        if torch.cuda.current_device() != gpu_id:
            print(
                f"WARNING: current device is not {gpu_id}, but {torch.cuda.current_device()}, ",
                "which may cause useless memory allocation for torch CUDA context.",
            )

        if empty_cache:
            torch.cuda.empty_cache()
        free_gpu_memory, _ = torch.cuda.mem_get_info(gpu_id)

    elif device == "xpu":
        num_gpus = torch.xpu.device_count()
        assert gpu_id < num_gpus

        if torch.xpu.current_device() != gpu_id:
            print(
                f"WARNING: current device is not {gpu_id}, but {torch.xpu.current_device()}, ",
                "which may cause useless memory allocation for torch XPU context.",
            )

        if empty_cache:
            torch.xpu.empty_cache()
        used_memory = torch.xpu.memory_allocated()
        total_gpu_memory = torch.xpu.get_device_properties(gpu_id).total_memory
        free_gpu_memory = total_gpu_memory - used_memory

    elif device == "hpu":
        num_gpus = torch.hpu.device_count()
        assert gpu_id < num_gpus

        if torch.hpu.current_device() != gpu_id:
            print(
                f"WARNING: current device is not {gpu_id}, but {torch.hpu.current_device()}, ",
                "which may cause useless memory allocation for torch HPU context.",
            )

        free_gpu_memory, total_gpu_memory = torch.hpu.mem_get_info()

    elif device == "cpu":
        # TODO: rename the variables in the current function to be not GPU specific
        free_gpu_memory = psutil.virtual_memory().available
    elif device == "npu":
        num_gpus = torch.npu.device_count()
        assert gpu_id < num_gpus

        if torch.npu.current_device() != gpu_id:
            print(
                f"WARNING: current device is not {gpu_id}, but {torch.npu.current_device()}, ",
                "which may cause useless memory allocation for torch NPU context.",
            )
        free_gpu_memory, total_gpu_memory = torch.npu.mem_get_info()

    if distributed:
        tensor = torch.tensor(free_gpu_memory, dtype=torch.float32)
        torch.distributed.all_reduce(
            tensor, op=torch.distributed.ReduceOp.MIN, group=cpu_group
        )
        free_gpu_memory = tensor.item()

    return free_gpu_memory / (1 << 30)


def is_pin_memory_available() -> bool:
    return torch.cuda.is_available()


_CPU_OFFLOAD_BYTES = 0
_CPU_OFFLOAD_MAX_BYTES = 0


def set_cpu_offload_max_bytes(max_bytes: int) -> None:
    global _CPU_OFFLOAD_MAX_BYTES, _CPU_OFFLOAD_BYTES
    _CPU_OFFLOAD_BYTES = 0
    _CPU_OFFLOAD_MAX_BYTES = max_bytes


def maybe_offload_to_cpu(module: torch.nn.Module) -> torch.nn.Module:
    if (params := next(module.parameters(), None)) is None:
        return module

    device = params.device
    if device == torch.device("cpu"):
        return module

    global _CPU_OFFLOAD_MAX_BYTES, _CPU_OFFLOAD_BYTES
    if _CPU_OFFLOAD_BYTES >= _CPU_OFFLOAD_MAX_BYTES:
        return module

    pin_memory = is_pin_memory_available()
    # offload parameters to CPU
    # use pin_memory if possible, which helps cudagraph capture speed
    offloaded_parameters = False
    for p in module.parameters():
        if _CPU_OFFLOAD_BYTES >= _CPU_OFFLOAD_MAX_BYTES:
            # we use per-parameter offloading
            # one module might have some parameters offloaded and some not
            break

        # `torch.empty_like` does not support `pin_memory` argument
        cpu_data = torch.empty_strided(
            size=p.data.size(),
            stride=p.data.stride(),
            dtype=p.data.dtype,
            layout=p.data.layout,
            device="cpu",
            pin_memory=pin_memory,
        )
        cpu_data.copy_(p.data)
        p.data = cpu_data
        _CPU_OFFLOAD_BYTES += p.data.numel() * p.data.element_size()
        offloaded_parameters = True

    if offloaded_parameters:
        original_forward = module.forward

        def forward(*args, **kwargs):
            module.forward = original_forward
            device_state = {
                # here we blindly call `to(device)`
                # if the parameter is already on the device, it will be a no-op
                k: v.to(device, non_blocking=True)
                for k, v in module.state_dict().items()
            }
            output = functional_call(module, device_state, args=args, kwargs=kwargs)
            module.forward = forward
            return output

        module.forward = forward

    return module


class LayerFn(Protocol):

    def __call__(self, layer_id: int, prefix: str) -> torch.nn.Module: ...


def make_layers(
    num_hidden_layers: int,
    layer_fn: LayerFn,
    pp_rank: Optional[int] = None,
    pp_size: Optional[int] = None,
    prefix: str = "",
    return_tuple: bool = False,
) -> Tuple[int, int, torch.nn.ModuleList]:
    """Make a list of layers with the given layer function"""
    # circula imports
    from sglang.srt.distributed import get_pp_indices
    from sglang.srt.layers.utils import PPMissingLayer

    assert not pp_size or num_hidden_layers >= pp_size
    start_layer, end_layer = (
        get_pp_indices(
            num_hidden_layers,
            pp_rank,
            pp_size,
        )
        if pp_rank is not None and pp_size is not None
        else (0, num_hidden_layers)
    )
    modules = torch.nn.ModuleList(
        [PPMissingLayer(return_tuple=return_tuple) for _ in range(start_layer)]
        + [
            maybe_offload_to_cpu(layer_fn(idx=idx, prefix=add_prefix(idx, prefix)))
            for idx in range(start_layer, end_layer)
        ]
        + [
            PPMissingLayer(return_tuple=return_tuple)
            for _ in range(end_layer, num_hidden_layers)
        ]
    )
    if pp_rank is None or pp_size is None:
        return modules
    return modules, start_layer, end_layer


def set_random_seed(seed: int) -> None:
    """Set the random seed for all libraries."""
    random.seed(seed)
    np.random.seed(seed)
    torch.manual_seed(seed)
    if torch.cuda.is_available():
        torch.cuda.manual_seed_all(seed)


def find_process_using_port(port: int) -> Optional[psutil.Process]:
    for conn in psutil.net_connections(kind="inet"):
        if conn.laddr.port == port:
            try:
                return psutil.Process(conn.pid)
            except psutil.NoSuchProcess:
                # It could happen by race condition (the proc dies when psutil.Process is called).
                pass

    return None


def wait_port_available(
    port: int, port_name: str, timeout_s: int = 30, raise_exception: bool = True
) -> bool:
    for i in range(timeout_s):
        if is_port_available(port):
            return True

        if i > 10 and i % 5 == 0:
            process = find_process_using_port(port)
            if process is None:
                logger.warning(
                    f"The port {port} is in use, but we could not find the process that uses it."
                )

            pid = process.pid
            error_message = f"{port_name} is used by a process already. {process.name()=}' {process.cmdline()=} {process.status()=} {pid=}"
            logger.info(
                f"port {port} is in use. Waiting for {i} seconds for {port_name} to be available. {error_message}"
            )
        time.sleep(0.1)

    if raise_exception:
        raise ValueError(
            f"{port_name} at {port} is not available in {timeout_s} seconds. {error_message}"
        )
    return False


def is_port_available(port):
    """Return whether a port is available."""
    with socket.socket(socket.AF_INET, socket.SOCK_STREAM) as s:
        try:
            s.setsockopt(socket.SOL_SOCKET, socket.SO_REUSEADDR, 1)
            s.bind(("", port))
            s.listen(1)
            return True
        except socket.error:
            return False
        except OverflowError:
            return False


def get_free_port():
    # try ipv4
    try:
        with socket.socket(socket.AF_INET, socket.SOCK_STREAM) as s:
            s.bind(("", 0))
            return s.getsockname()[1]
    except OSError:
        # try ipv6
        with socket.socket(socket.AF_INET6, socket.SOCK_STREAM) as s:
            s.bind(("", 0))
            return s.getsockname()[1]


def decode_video_base64(video_base64):
    from PIL import Image

    # Decode the base64 string
    video_bytes = pybase64.b64decode(video_base64, validate=True)

    # Placeholder for the start indices of each PNG image
    img_starts = []

    frame_format = "PNG"  # str(os.getenv('FRAME_FORMAT', "JPEG"))

    assert frame_format in [
        "PNG",
        "JPEG",
    ], "FRAME_FORMAT must be either 'PNG' or 'JPEG'"

    if frame_format == "PNG":
        # Find each PNG start signature to isolate images
        i = 0
        while i < len(video_bytes) - 7:  # Adjusted for the length of the PNG signature
            # Check if we found the start of a PNG file
            if (
                video_bytes[i] == 0x89
                and video_bytes[i + 1] == 0x50
                and video_bytes[i + 2] == 0x4E
                and video_bytes[i + 3] == 0x47
                and video_bytes[i + 4] == 0x0D
                and video_bytes[i + 5] == 0x0A
                and video_bytes[i + 6] == 0x1A
                and video_bytes[i + 7] == 0x0A
            ):
                img_starts.append(i)
                i += 8  # Skip the PNG signature
            else:
                i += 1
    else:
        # Find each JPEG start (0xFFD8) to isolate images
        i = 0
        while (
            i < len(video_bytes) - 1
        ):  # Adjusted for the length of the JPEG SOI signature
            # Check if we found the start of a JPEG file
            if video_bytes[i] == 0xFF and video_bytes[i + 1] == 0xD8:
                img_starts.append(i)
                # Move to the next byte to continue searching for the next image start
                i += 2
            else:
                i += 1

    frames = []
    for start_idx in img_starts:
        # Assuming each image is back-to-back, the end of one image is the start of another
        # The last image goes until the end of the byte string
        end_idx = (
            img_starts[img_starts.index(start_idx) + 1]
            if img_starts.index(start_idx) + 1 < len(img_starts)
            else len(video_bytes)
        )
        img_bytes = video_bytes[start_idx:end_idx]

        # Convert bytes to a PIL Image
        img = Image.open(BytesIO(img_bytes))

        # Convert PIL Image to a NumPy array
        frame = np.array(img)

        # Append the frame to the list of frames
        frames.append(frame)

    # Ensure there's at least one frame to avoid errors with np.stack
    if frames:
        return np.stack(frames, axis=0), img.size
    else:
        return np.array([]), (
            0,
            0,
        )  # Return an empty array and size tuple if no frames were found


def load_audio(
    audio_file: str, sr: Optional[int] = None, mono: bool = True
) -> np.ndarray:
    # Use soundfile here, since librosa use it under the hood,
    # and librosa will not support audio loading in the future
    import soundfile as sf
    from scipy.signal import resample

    if sr is None:
        sr = 16000

    # Load audio data
    if isinstance(audio_file, bytes):
        audio, original_sr = sf.read(BytesIO(audio_file))
    elif audio_file.startswith("data:"):
        audio_file = audio_file.split(",")[1]
        audio, original_sr = sf.read(
            BytesIO(pybase64.b64decode(audio_file, validate=True))
        )
    elif audio_file.startswith("http://") or audio_file.startswith("https://"):
        timeout = int(os.getenv("REQUEST_TIMEOUT", "5"))
        response = requests.get(audio_file, stream=True, timeout=timeout)
        audio_file = BytesIO(response.content)
        response.close()
        audio, original_sr = sf.read(audio_file)
    elif isinstance(audio_file, str):
        audio, original_sr = sf.read(audio_file)
    else:
        raise ValueError(f"Invalid audio format: {audio_file}")

    # Resample audio if the original sample rate is different from the desired sample rate
    if original_sr != sr:
        num_samples = int(len(audio) * float(sr) / original_sr)
        audio = resample(audio, num_samples)

    # Convert to mono if requested and audio is stereo
    if mono and len(audio.shape) > 1:
        audio = np.mean(audio, axis=1)

    return audio


@dataclass
class ImageData:
    url: str
    detail: Optional[Literal["auto", "low", "high"]] = "auto"


def load_image(
    image_file: Union[Image.Image, str, ImageData, bytes],
) -> tuple[Image.Image, tuple[int, int]]:
    if isinstance(image_file, ImageData):
        image_file = image_file.url

    image = image_size = None
    if isinstance(image_file, Image.Image):
        image = image_file
        image_size = (image.width, image.height)
    elif isinstance(image_file, bytes):
        image = Image.open(BytesIO(image_file))
    elif image_file.startswith("http://") or image_file.startswith("https://"):
        timeout = int(os.getenv("REQUEST_TIMEOUT", "3"))
        response = requests.get(image_file, stream=True, timeout=timeout)
        try:
            response.raise_for_status()
            image = Image.open(response.raw)
            image.load()  # Force loading to avoid issues after closing the stream
        finally:
            response.close()
    elif image_file.lower().endswith(("png", "jpg", "jpeg", "webp", "gif")):
        image = Image.open(image_file)
    elif image_file.startswith("data:"):
        image_file = image_file.split(",")[1]
        image = Image.open(BytesIO(pybase64.b64decode(image_file, validate=True)))
    elif isinstance(image_file, str):
        image = Image.open(BytesIO(pybase64.b64decode(image_file, validate=True)))
    else:
        raise ValueError(f"Invalid image: {image_file}")

    return image, image_size


def load_video(video_file: Union[str, bytes], use_gpu: bool = True):
    # We import decord here to avoid a strange Segmentation fault (core dumped) issue.
    from decord import VideoReader, cpu, gpu

    try:
        from decord.bridge import decord_bridge

        ctx = gpu(0)
        _ = decord_bridge.get_ctx_device(ctx)
    except Exception:
        ctx = cpu(0)

    tmp_file = None
    vr = None
    try:
        if isinstance(video_file, bytes):
            tmp_file = tempfile.NamedTemporaryFile(delete=False, suffix=".mp4")
            tmp_file.write(video_file)
            tmp_file.close()
            vr = VideoReader(tmp_file.name, ctx=ctx)
        elif isinstance(video_file, str):
            if video_file.startswith(("http://", "https://")):
                timeout = int(os.getenv("REQUEST_TIMEOUT", "10"))
                response = requests.get(video_file, stream=True, timeout=timeout)
                response.raise_for_status()
                tmp_file = tempfile.NamedTemporaryFile(delete=False, suffix=".mp4")
                for chunk in response.iter_content(chunk_size=8192):
                    tmp_file.write(chunk)
                tmp_file.close()
                vr = VideoReader(tmp_file.name, ctx=ctx)
            elif video_file.startswith("data:"):
                _, encoded = video_file.split(",", 1)
                video_bytes = pybase64.b64decode(encoded)
                tmp_file = tempfile.NamedTemporaryFile(delete=False, suffix=".mp4")
                tmp_file.write(video_bytes)
                tmp_file.close()
                vr = VideoReader(tmp_file.name, ctx=ctx)
            elif os.path.isfile(video_file):
                vr = VideoReader(video_file, ctx=ctx)
            else:
                video_bytes = pybase64.b64decode(video_file)
                tmp_file = tempfile.NamedTemporaryFile(delete=False, suffix=".mp4")
                tmp_file.write(video_bytes)
                tmp_file.close()
                vr = VideoReader(tmp_file.name, ctx=ctx)
        else:
            raise ValueError(f"Unsupported video input type: {type(video_file)}")

        return vr

    finally:
        if tmp_file and os.path.exists(tmp_file.name):
            os.unlink(tmp_file.name)


def suppress_other_loggers():
    warnings.filterwarnings(
        "ignore", category=UserWarning, message="The given NumPy array is not writable"
    )

    try:
        from vllm.logger import logger as vllm_default_logger
    except ImportError:
        return

    vllm_default_logger.setLevel(logging.WARN)
    logging.getLogger("vllm.distributed.device_communicators.pynccl").setLevel(
        logging.WARN
    )
    logging.getLogger("vllm.distributed.device_communicators.shm_broadcast").setLevel(
        logging.WARN
    )
    logging.getLogger("vllm.config").setLevel(logging.ERROR)


def assert_pkg_version(pkg: str, min_version: str, message: str):
    try:
        installed_version = version(pkg)
        if pkg_version.parse(installed_version) < pkg_version.parse(min_version):
            raise Exception(
                f"{pkg} is installed with version {installed_version}, which "
                f"is less than the minimum required version {min_version}. " + message
            )
    except PackageNotFoundError:
        raise Exception(
            f"{pkg} with minimum required version {min_version} is not installed. "
            + message
        )


def kill_process_tree(parent_pid, include_parent: bool = True, skip_pid: int = None):
    """Kill the process and all its child processes."""
    # Remove sigchld handler to avoid spammy logs.
    if threading.current_thread() is threading.main_thread():
        signal.signal(signal.SIGCHLD, signal.SIG_DFL)

    if parent_pid is None:
        parent_pid = os.getpid()
        include_parent = False

    try:
        itself = psutil.Process(parent_pid)
    except psutil.NoSuchProcess:
        return

    children = itself.children(recursive=True)
    for child in children:
        if child.pid == skip_pid:
            continue
        try:
            child.kill()
        except psutil.NoSuchProcess:
            pass

    if include_parent:
        try:
            if parent_pid == os.getpid():
                itself.kill()
                sys.exit(0)

            itself.kill()

            # Sometime processes cannot be killed with SIGKILL (e.g, PID=1 launched by kubernetes),
            # so we send an additional signal to kill them.
            itself.send_signal(signal.SIGQUIT)
        except psutil.NoSuchProcess:
            pass


def monkey_patch_p2p_access_check():
    """
    Monkey patch the slow p2p access check.
    NOTE: We assume the p2p access is always allowed, which can be wrong for some setups.
    """

    import sglang.srt.distributed.device_communicators.custom_all_reduce_utils as tgt

    setattr(tgt, "gpu_p2p_access_check", lambda *arg, **kwargs: True)

    # Suppress the warnings from this delete function when using sglang.bench_one_batch
    from sglang.srt.distributed.device_communicators.custom_all_reduce import (
        CustomAllreduce,
    )

    setattr(CustomAllreduce, "__del__", lambda *args, **kwargs: None)


def monkey_patch_vllm_gguf_config():
    try:
        from vllm.model_executor.layers.quantization.gguf import (
            GGUFConfig,
            GGUFEmbeddingMethod,
            GGUFLinearMethod,
        )
    except ImportError:
        return

    from sglang.srt.layers.linear import LinearBase
    from sglang.srt.layers.vocab_parallel_embedding import VocabParallelEmbedding

    def get_quant_method_with_embedding_replaced(
        self, layer: torch.nn.Module, prefix: str
    ) -> Optional["QuantizeMethodBase"]:
        if isinstance(layer, LinearBase):
            return GGUFLinearMethod(self)
        elif isinstance(layer, VocabParallelEmbedding):
            # patch to own VocabParallelEmbedding
            return GGUFEmbeddingMethod(self)
        return None

    setattr(GGUFConfig, "get_quant_method", get_quant_method_with_embedding_replaced)


def set_ulimit(target_soft_limit=65535):
    # number of open files
    resource_type = resource.RLIMIT_NOFILE
    current_soft, current_hard = resource.getrlimit(resource_type)

    if current_soft < target_soft_limit:
        try:
            resource.setrlimit(resource_type, (target_soft_limit, current_hard))
        except ValueError as e:
            logger.warning(f"Fail to set RLIMIT_NOFILE: {e}")

    # stack size
    resource_type = resource.RLIMIT_STACK
    current_soft, current_hard = resource.getrlimit(resource_type)
    target_soft_limit_stack_size = 1024 * target_soft_limit
    if current_soft < target_soft_limit_stack_size:
        try:
            resource.setrlimit(
                resource_type, (target_soft_limit_stack_size, current_hard)
            )
        except ValueError as e:
            logger.warning(f"Fail to set RLIMIT_STACK: {e}")


def add_api_key_middleware(app, api_key: str):
    @app.middleware("http")
    async def authentication(request, call_next):
        if request.method == "OPTIONS":
            return await call_next(request)
        if request.url.path.startswith("/health"):
            return await call_next(request)
        if request.url.path.startswith("/metrics"):
            return await call_next(request)
        if request.headers.get("Authorization") != "Bearer " + api_key:
            return ORJSONResponse(content={"error": "Unauthorized"}, status_code=401)
        return await call_next(request)


def prepare_model_and_tokenizer(model_path: str, tokenizer_path: str):
    if get_bool_env_var("SGLANG_USE_MODELSCOPE"):
        if not os.path.exists(model_path):
            from modelscope import snapshot_download

            model_path = snapshot_download(model_path)
            tokenizer_path = snapshot_download(
                tokenizer_path, ignore_patterns=["*.bin", "*.safetensors"]
            )
    return model_path, tokenizer_path


def configure_logger(server_args, prefix: str = ""):
    if SGLANG_LOGGING_CONFIG_PATH := os.getenv("SGLANG_LOGGING_CONFIG_PATH"):
        if not os.path.exists(SGLANG_LOGGING_CONFIG_PATH):
            raise Exception(
                "Setting SGLANG_LOGGING_CONFIG_PATH from env with "
                f"{SGLANG_LOGGING_CONFIG_PATH} but it does not exist!"
            )
        with open(SGLANG_LOGGING_CONFIG_PATH, encoding="utf-8") as file:
            custom_config = json.loads(file.read())
        logging.config.dictConfig(custom_config)
        return
    format = f"[%(asctime)s{prefix}] %(message)s"
    # format = f"[%(asctime)s.%(msecs)03d{prefix}] %(message)s"
    logging.basicConfig(
        level=getattr(logging, server_args.log_level.upper()),
        format=format,
        datefmt="%Y-%m-%d %H:%M:%S",
        force=True,
    )


# source: https://github.com/vllm-project/vllm/blob/93b38bea5dd03e1b140ca997dfaadef86f8f1855/vllm/lora/utils.py#L9
def replace_submodule(
    model: nn.Module, module_name: str, new_module: nn.Module
) -> nn.Module:
    """Replace a submodule in a model with a new module."""
    parent = model.get_submodule(".".join(module_name.split(".")[:-1]))
    target_name = module_name.split(".")[-1]
    setattr(parent, target_name, new_module)
    return new_module


def set_weight_attrs(
    weight: torch.Tensor,
    weight_attrs: Optional[Dict[str, Any]],
):
    """Set attributes on a weight tensor.

    This method is used to set attributes on a weight tensor. This method
    will not overwrite existing attributes.

    Args:
        weight: The weight tensor.
        weight_attrs: A dictionary of attributes to set on the weight tensor.
    """
    if weight_attrs is None:
        return
    for key, value in weight_attrs.items():
        assert not hasattr(weight, key), f"Overwriting existing tensor attribute: {key}"
        setattr(weight, key, value)


def broadcast_pyobj(
    data: List[Any],
    rank: int,
    dist_group: Optional[torch.distributed.ProcessGroup] = None,
    src: int = 0,
    force_cpu_device: bool = True,
):
    """Broadcast inputs from src rank to all other ranks with torch.dist backend.
    The `rank` here refer to the source rank on global process group (regardless
    of dist_group argument).
    """
    device = torch.device(
        "cuda" if torch.cuda.is_available() and not force_cpu_device else "cpu"
    )

    if rank == src:
        if len(data) == 0:
            tensor_size = torch.tensor([0], dtype=torch.long, device=device)
            dist.broadcast(tensor_size, src=src, group=dist_group)
        else:
            serialized_data = pickle.dumps(data)
            size = len(serialized_data)

            tensor_data = torch.ByteTensor(
                np.frombuffer(serialized_data, dtype=np.uint8)
            ).to(device)
            tensor_size = torch.tensor([size], dtype=torch.long, device=device)

            dist.broadcast(tensor_size, src=src, group=dist_group)
            dist.broadcast(tensor_data, src=src, group=dist_group)
        return data
    else:
        tensor_size = torch.tensor([0], dtype=torch.long, device=device)
        dist.broadcast(tensor_size, src=src, group=dist_group)
        size = tensor_size.item()

        if size == 0:
            return []

        tensor_data = torch.empty(size, dtype=torch.uint8, device=device)
        dist.broadcast(tensor_data, src=src, group=dist_group)

        serialized_data = bytes(tensor_data.cpu().numpy())
        data = pickle.loads(serialized_data)
        return data


def point_to_point_pyobj(
    data: List[Any],
    rank: int,
    group: Optional[torch.distributed.ProcessGroup] = None,
    src: int = 0,
    dst: int = 1,
):
    """Send data from src to dst in group using DeviceToDevice communication."""

    if rank == src:
        if len(data) == 0:
            tensor_size = torch.tensor(
                [0], dtype=torch.long, device=torch.cuda.current_device()
            )
            dist.send(tensor_size, dst=dst, group=group)
        else:
            serialized_data = pickle.dumps(data)
            size = len(serialized_data)
            tensor_data = torch.ByteTensor(
                np.frombuffer(serialized_data, dtype=np.uint8)
            ).cuda(
                device=torch.cuda.current_device()
            )  # Move to GPU
            tensor_size = torch.tensor(
                [size], dtype=torch.long, device=torch.cuda.current_device()
            )

            dist.send(tensor_size, dst=dst, group=group)
            dist.send(tensor_data, dst=dst, group=group)
        return data

    elif rank == dst:
        tensor_size = torch.tensor(
            [0], dtype=torch.long, device=torch.cuda.current_device()
        )
        dist.recv(tensor_size, src=src, group=group)
        size = tensor_size.item()

        if size == 0:
            return []

        tensor_data = torch.empty(
            size, dtype=torch.uint8, device=torch.cuda.current_device()
        )
        dist.recv(tensor_data, src=src, group=group)

        serialized_data = bytes(
            tensor_data.cpu().numpy()
        )  # Move back to host for deserialization
        data = pickle.loads(serialized_data)
        return data

    # Other ranks in pp_group do nothing
    return []


step_counter = 0


def pytorch_profile(name, func, *args, data_size=-1):
    """
    Args:
        name (string): the name of recorded function.
        func: the function to be profiled.
        args: the arguments of the profiled function.
        data_size (int): some measurement of the computation complexity.
            Usually, it could be the batch size.
    """
    global step_counter
    os.makedirs("trace", exist_ok=True)
    with profile(
        activities=[ProfilerActivity.CPU, ProfilerActivity.CUDA],
        # schedule=torch.profiler.schedule(wait=1, warmup=1, active=3, repeat=2),
        # on_trace_ready=tensorboard_trace_handler('./log_dir'),
        record_shapes=True,
        profile_memory=True,
        with_stack=True,
    ) as prof:
        with record_function(name):
            with open(f"trace/size_{step_counter}.json", "w") as f:
                json.dump({"size": data_size}, f)
            result = func(*args)
    prof.export_chrome_trace(f"trace/{name}_{step_counter}.json")
    step_counter += 1
    return result


def get_zmq_socket(
    context: zmq.Context, socket_type: zmq.SocketType, endpoint: str, bind: bool
):
    mem = psutil.virtual_memory()
    total_mem = mem.total / 1024**3
    available_mem = mem.available / 1024**3
    if total_mem > 32 and available_mem > 16:
        buf_size = int(0.5 * 1024**3)
    else:
        buf_size = -1

    socket = context.socket(socket_type)
    if endpoint.find("[") != -1:
        socket.setsockopt(zmq.IPV6, 1)

    def set_send_opt():
        socket.setsockopt(zmq.SNDHWM, 0)
        socket.setsockopt(zmq.SNDBUF, buf_size)

    def set_recv_opt():
        socket.setsockopt(zmq.RCVHWM, 0)
        socket.setsockopt(zmq.RCVBUF, buf_size)

    if socket_type == zmq.PUSH:
        set_send_opt()
    elif socket_type == zmq.PULL:
        set_recv_opt()
    elif socket_type == zmq.DEALER:
        set_send_opt()
        set_recv_opt()
    else:
        raise ValueError(f"Unsupported socket type: {socket_type}")

    if bind:
        socket.bind(endpoint)
    else:
        socket.connect(endpoint)

    return socket


def dump_to_file(dirpath, name, value):
    from sglang.srt.distributed import get_tensor_model_parallel_rank

    if get_tensor_model_parallel_rank() != 0:
        return

    os.makedirs(dirpath, exist_ok=True)
    if value.dtype is torch.bfloat16:
        value = value.float()
    value = value.cpu().numpy()
    output_filename = os.path.join(dirpath, f"pytorch_dump_{name}.npy")
    logger.info(f"Dump a tensor to {output_filename}. Shape = {value.shape}")
    np.save(output_filename, value)


def is_triton_3():
    return triton.__version__.startswith("3.")


def maybe_torch_compile(*args, **kwargs):
    """
    torch.compile does not work for triton 2.2.0, which is needed in xlm1's jax.
    Therefore, we disable it here.
    """

    def decorator(func):
        if is_triton_3():
            return torch.compile(*args, **kwargs)(func)
        return func

    return decorator


def delete_directory(dirpath):
    try:
        # This will remove the directory and all its contents
        shutil.rmtree(dirpath)
    except OSError as e:
        print(f"Warning: {dirpath} : {e.strerror}")


# Temporary directory for prometheus multiprocess mode
# Cleaned up automatically when this object is garbage collected
prometheus_multiproc_dir: tempfile.TemporaryDirectory


def set_prometheus_multiproc_dir():
    # Set prometheus multiprocess directory
    # sglang uses prometheus multiprocess mode
    # we need to set this before importing prometheus_client
    # https://prometheus.github.io/client_python/multiprocess/
    global prometheus_multiproc_dir

    if "PROMETHEUS_MULTIPROC_DIR" in os.environ:
        logger.debug("User set PROMETHEUS_MULTIPROC_DIR detected.")
        prometheus_multiproc_dir = tempfile.TemporaryDirectory(
            dir=os.environ["PROMETHEUS_MULTIPROC_DIR"]
        )
    else:
        prometheus_multiproc_dir = tempfile.TemporaryDirectory()
        os.environ["PROMETHEUS_MULTIPROC_DIR"] = prometheus_multiproc_dir.name
    logger.debug(f"PROMETHEUS_MULTIPROC_DIR: {os.environ['PROMETHEUS_MULTIPROC_DIR']}")


def add_prometheus_middleware(app):
    # We need to import prometheus_client after setting the env variable `PROMETHEUS_MULTIPROC_DIR`
    from prometheus_client import CollectorRegistry, make_asgi_app, multiprocess

    registry = CollectorRegistry()
    multiprocess.MultiProcessCollector(registry)
    metrics_route = Mount("/metrics", make_asgi_app(registry=registry))

    # Workaround for 307 Redirect for /metrics
    metrics_route.path_regex = re.compile("^/metrics(?P<path>.*)$")
    app.routes.append(metrics_route)


def bind_port(port):
    """Bind to a specific port, assuming it's available."""
    sock = socket.socket(socket.AF_INET, socket.SOCK_STREAM)
    sock.setsockopt(socket.SOL_SOCKET, socket.SO_REUSEADDR, 1)  # Allows address reuse
    sock.bind(("", port))
    sock.listen(1)
    return sock


def get_amdgpu_memory_capacity():
    try:
        # Run rocm-smi and capture the output
        result = subprocess.run(
            [
                "rocminfo | grep 'gfx' -A 100 | grep 'Pool 1' -A 5 | grep 'Size:' | awk '{print $2}'"
            ],
            stdout=subprocess.PIPE,
            stderr=subprocess.PIPE,
            shell=True,
            text=True,
        )
        if result.returncode != 0:
            raise RuntimeError(f"rocm-smi error: {result.stderr.strip()}")

        # Parse the output to extract memory values in MiB
        memory_values = [
            float(mem.split("(")[0].strip()) / 1024
            for mem in result.stdout.strip().split("\n")
        ]

        if not memory_values:
            raise ValueError("No GPU memory values found.")

        # Return the minimum memory value
        return min(memory_values)

    except FileNotFoundError:
        raise RuntimeError(
            "rocm-smi not found. Ensure AMD ROCm drivers are installed and accessible."
        )


def get_device_sm():
    if torch.cuda.is_available():
        major, minor = torch.cuda.get_device_capability()
        return major * 10 + minor
    return 0


def get_nvgpu_memory_capacity():
    try:
        # Run nvidia-smi and capture the output
        result = subprocess.run(
            ["nvidia-smi", "--query-gpu=memory.total", "--format=csv,noheader,nounits"],
            stdout=subprocess.PIPE,
            stderr=subprocess.PIPE,
            text=True,
        )

        if result.returncode != 0:
            raise RuntimeError(f"nvidia-smi error: {result.stderr.strip()}")

        # Parse the output to extract memory values
        memory_values = [
            float(mem)
            for mem in result.stdout.strip().split("\n")
            if re.match(r"^\d+(\.\d+)?$", mem.strip())
        ]

        if not memory_values:
            # Fallback to torch.cuda.mem_get_info() when failed to get memory capacity from nvidia-smi,
            # typically in NVIDIA MIG mode.
            if torch.cuda.is_available():
                logger.warning(
                    "Failed to get GPU memory capacity from nvidia-smi, falling back to torch.cuda.mem_get_info()."
                )
                return torch.cuda.mem_get_info()[1] // 1024 // 1024  # unit: MB
            raise ValueError("No GPU memory values found.")

        # Return the minimum memory value
        return min(memory_values)

    except FileNotFoundError:
        raise RuntimeError(
            "nvidia-smi not found. Ensure NVIDIA drivers are installed and accessible."
        )


def get_hpu_memory_capacity():
    try:
        # Run hl-smi and capture the output
        result = subprocess.run(
            ["hl-smi --query | grep 'Total'"],
            stdout=subprocess.PIPE,
            stderr=subprocess.PIPE,
            shell=True,
            text=True,
        )

        if result.returncode != 0:
            raise RuntimeError(f"hl-smi error: {result.stderr.strip()}")

        # Parse the output to extract memory values in MiB
        memory_values = [
            float(mem.split(" ")[-2]) for mem in result.stdout.strip().split("\n")
        ]

        if not memory_values:
            raise ValueError("No GPU memory values found.")

        # Return the minimum memory value
        return min(memory_values)

    except FileNotFoundError:
        raise RuntimeError(
            "hl-smi not found. Ensure Habana drivers are installed and accessible."
        )


def get_npu_memory_capacity():
    try:
        import torch_npu

        return torch.npu.mem_get_info()[1] // 1024 // 1024  # unit: MB
    except ImportError as e:
        raise ImportError("torch_npu is required when run on npu device.")


def get_device_memory_capacity(device: str = None):
    if is_cuda():
        gpu_mem = get_nvgpu_memory_capacity()
    elif is_hip():
        gpu_mem = get_amdgpu_memory_capacity()
    elif device == "hpu":
        gpu_mem = get_hpu_memory_capacity()
    elif device == "npu":
        gpu_mem = get_npu_memory_capacity()
    else:
        # GPU memory is not known yet or no GPU is available.
        gpu_mem = None

    return gpu_mem


# Copy from pytorch and OpenRLHF to allow creating multiple main groups.
# https://github.com/pytorch/pytorch/blob/main/torch/distributed/distributed_c10d.py
# https://github.com/OpenRLHF/OpenRLHF/blob/main/openrlhf/utils/distributed_util.py
def init_custom_process_group(
    backend=None,
    init_method=None,
    timeout=None,
    world_size=-1,
    rank=-1,
    store=None,
    group_name=None,
    pg_options=None,
):
    from torch.distributed.distributed_c10d import (
        Backend,
        PrefixStore,
        _new_process_group_helper,
        _world,
        default_pg_timeout,
        rendezvous,
    )

    assert (store is None) or (
        init_method is None
    ), "Cannot specify both init_method and store."

    if store is not None:
        assert world_size > 0, "world_size must be positive if using store"
        assert rank >= 0, "rank must be non-negative if using store"
    elif init_method is None:
        init_method = "env://"

    if backend:
        backend = Backend(backend)
    else:
        backend = Backend("undefined")

    if timeout is None:
        timeout = default_pg_timeout

    # backward compatible API
    if store is None:
        rendezvous_iterator = rendezvous(init_method, rank, world_size, timeout=timeout)
        store, rank, world_size = next(rendezvous_iterator)
        store.set_timeout(timeout)

        # Use a PrefixStore to avoid accidental overrides of keys used by
        # different systems (e.g. RPC) in case the store is multi-tenant.
        store = PrefixStore(group_name, store)

    # NOTE: The pg_options parameter was renamed into backend_options in PyTorch 2.6.0
    # https://github.com/pytorch/pytorch/commit/a0c7029a75628cd5fa8df83c0de0ea98ee7fd844
    # We need to determine the appropriate parameter name based on PyTorch version
    pg_options_param_name = (
        "backend_options" if str(torch.__version__) >= "2.6" else "pg_options"
    )
    pg, _ = _new_process_group_helper(
        world_size,
        rank,
        [],
        backend,
        store,
        group_name=group_name,
        **{pg_options_param_name: pg_options},
        timeout=timeout,
    )

    _world.pg_group_ranks[pg] = {i: i for i in range(world_size)}

    return pg


def crash_on_warnings():
    # Crash on warning if we are running CI tests
    return get_bool_env_var("SGLANG_IS_IN_CI")


def print_warning_once(msg: str) -> None:
    # Set the stacklevel to 2 to print the caller's line info
    logger.warning(msg, stacklevel=2)


@functools.lru_cache(None)
def print_info_once(msg: str) -> None:
    logger.info(msg)


def get_device_name(device_id: int = 0) -> str:
    if hasattr(torch, "cuda") and torch.cuda.is_available():
        return torch.cuda.get_device_name(device_id)

    if hasattr(torch, "xpu") and torch.xpu.is_available():
        return torch.xpu.get_device_name(device_id)

    if hasattr(torch, "hpu") and torch.hpu.is_available():
        return torch.hpu.get_device_name(device_id)

    if hasattr(torch, "npu") and torch.npu.is_available():
        return torch.npu.get_device_name(device_id)


@lru_cache(maxsize=1)
def is_habana_available() -> bool:
    return find_spec("habana_frameworks") is not None


@lru_cache(maxsize=8)
def get_device(device_id: Optional[int] = None) -> str:
    if is_cpu():
        if cpu_has_amx_support():
            logger.info("Intel AMX is detected, using CPU with Intel AMX support.")
        else:
            logger.warning(
                "CPU device enabled, using torch native backend, low performance expected."
            )
        return "cpu"

    if hasattr(torch, "cuda") and torch.cuda.is_available():
        if device_id is None:
            return "cuda"
        return "cuda:{}".format(device_id)

    if hasattr(torch, "xpu") and torch.xpu.is_available():
        if device_id == None:
            return "xpu"
        return "xpu:{}".format(device_id)

    if hasattr(torch, "npu") and torch.npu.is_available():
        if device_id == None:
            return "npu"
        return "npu:{}".format(device_id)

    if is_habana_available():
        try:
            import habana_frameworks.torch.hpu

            if torch.hpu.is_available():
                if device_id == None:
                    return "hpu"
                return "hpu:{}".format(device_id)
        except ImportError as e:
            raise ImportError(
                "Habana frameworks detected, but failed to import 'habana_frameworks.torch.hpu'."
            )

    raise RuntimeError("No accelerator (CUDA, XPU, HPU) is available.")


@lru_cache(maxsize=1)
def get_device_count() -> int:
    if hasattr(torch, "cuda") and torch.cuda.is_available():
        try:
            return torch.cuda.device_count()
        except RuntimeError:
            return 0

    if hasattr(torch, "xpu") and torch.xpu.is_available():
        try:
            return torch.xpu.device_count()
        except RuntimeError:
            return 0

    if is_habana_available():
        try:
            import habana_frameworks.torch.hpu

            if torch.hpu.is_available():
                return torch.hpu.device_count()
        except (ImportError, RuntimeError):
            return 0

    return 0  # No accelerators available


def get_device_core_count(device_id: int = 0) -> int:
    if hasattr(torch, "cuda") and torch.cuda.is_available():
        return torch.cuda.get_device_properties(device_id).multi_processor_count

    return 0


def get_device_capability(device_id: int = 0) -> Tuple[int, int]:
    major, minor = None, None
    if hasattr(torch, "cuda") and torch.cuda.is_available():
        major, minor = torch.cuda.get_device_capability(device_id)

    if hasattr(torch, "xpu") and torch.xpu.is_available():
        major, minor, *_ = torch.xpu.get_device_capability(device_id)["version"].split(
            "."
        )
        major, minor = int(major), int(minor)

    if hasattr(torch, "hpu") and torch.hpu.is_available():
        try:
            # TODO(HandH1998): `get_device_capability` is not supported by `torch.hpu` for now.
            # Update this once the support is available.
            # major, minor = torch.hpu.get_device_capability(device_id)
            major, minor = None, None
        except Exception as e:
            raise RuntimeError(
                f"An error occurred while getting device capability of hpu: {e}."
            ) from e

    return major, minor


def get_npu_compiler_config():
    config = {
        "frozen_parameter": True,
        "tiling_schedule_optimize": True,
        "topology_sorting_strategy": "StableRDFS",
    }
    return config


def get_compiler_backend() -> str:
    if hasattr(torch, "hpu") and torch.hpu.is_available():
        return "hpu_backend"

    if hasattr(torch, "npu") and torch.npu.is_available():
        try:
            import torchair
            import torchair.ge_concrete_graph.ge_converter.experimental.patch_for_hcom_allreduce
            from torchair.configs.compiler_config import CompilerConfig
        except ImportError as e:
            raise ImportError(
                "NPU detected, but torchair package is not installed. "
                "Please install torchair for torch.compile support on NPU."
            )
        compiler_config = CompilerConfig()
        predefined_config = get_npu_compiler_config()
        for k, v in predefined_config.items():
            setattr(compiler_config.experimental_config, k, v)

        npu_backend = torchair.get_npu_backend(compiler_config=compiler_config)
        return npu_backend

    return "inductor"


sglang_lib = Library("sglang", "FRAGMENT")  # noqa


# Some backends use pytorch version < 2.4.0 which doesn't
# support `torch.library.custom_op`.
def supports_custom_op() -> bool:
    return hasattr(torch.library, "custom_op")


def direct_register_custom_op(
    op_name: str,
    op_func: Callable,
    mutates_args: List[str],
    fake_impl: Optional[Callable] = None,
    target_lib: Optional[Library] = None,
):
    """
    `torch.library.custom_op` can have significant overhead because it
    needs to consider complicated dispatching logic. This function
    directly registers a custom op and dispatches it to the CUDA backend.
    See https://gist.github.com/youkaichao/ecbea9ec9fc79a45d2adce1784d7a9a5
    for more details.

    By default, the custom op is registered to the vLLM library. If you
    want to register it to a different library, you can pass the library
    object to the `target_lib` argument.

    IMPORTANT: the lifetime of the operator is tied to the lifetime of the
    library object. If you want to bind the operator to a different library,
    make sure the library object is alive when the operator is used.
    """
    import torch.library

    if hasattr(torch.library, "infer_schema"):
        schema_str = torch.library.infer_schema(op_func, mutates_args=mutates_args)
    else:
        # for pytorch 2.4
        import torch._custom_op.impl

        schema_str = torch._custom_op.impl.infer_schema(op_func, mutates_args)

    my_lib = target_lib or sglang_lib
    my_lib.define(op_name + schema_str)
    my_lib.impl(op_name, op_func, "CUDA")
    if fake_impl is not None:
        my_lib._register_fake(op_name, fake_impl)


def set_gpu_proc_affinity(
    tp_size: int,
    nnodes: int,
    gpu_id: int,
):
    # current process
    pid = os.getpid()
    p = psutil.Process(pid)

    tp_size_per_node = tp_size // nnodes

    # total physical cores
    total_pcores = psutil.cpu_count(logical=False)
    # physical cores per TP (N.B. more Cores than GPUs on node)
    num_cores_bind = total_pcores // tp_size_per_node

    # able to handle multiple DP per node
    start_cpu_id = (gpu_id * num_cores_bind) % total_pcores
    end_cpu_id = start_cpu_id + num_cores_bind

    if psutil.cpu_count() != psutil.cpu_count(logical=False):
        # HT on
        lower_cpu_ids = [id for id in range(start_cpu_id, end_cpu_id)]
        upper_cpu_ids = [id + total_pcores for id in range(start_cpu_id, end_cpu_id)]
        bind_cpu_ids = list(itertools.chain(lower_cpu_ids, upper_cpu_ids))
    else:
        # HT off
        bind_cpu_ids = [id for id in range(start_cpu_id, end_cpu_id)]

    # set cpu_affinity to current process
    p.cpu_affinity(bind_cpu_ids)
    logger.info(f"Process {pid} gpu_id {gpu_id} is running on CPUs: {p.cpu_affinity()}")


@lru_cache(maxsize=2)
def disable_request_logging() -> bool:
    return get_bool_env_var("SGLANG_DISABLE_REQUEST_LOGGING")


def dataclass_to_string_truncated(
    data, max_length=2048, skip_names: Optional[Set[str]] = None
):
    if skip_names is None:
        skip_names = set()
    if isinstance(data, str):
        if len(data) > max_length:
            half_length = max_length // 2
            return f"{repr(data[:half_length])} ... {repr(data[-half_length:])}"
        else:
            return f"{repr(data)}"
    elif isinstance(data, (list, tuple)):
        if len(data) > max_length:
            half_length = max_length // 2
            return str(data[:half_length]) + " ... " + str(data[-half_length:])
        else:
            return str(data)
    elif isinstance(data, dict):
        return (
            "{"
            + ", ".join(
                f"'{k}': {dataclass_to_string_truncated(v, max_length)}"
                for k, v in data.items()
                if k not in skip_names
            )
            + "}"
        )
    elif dataclasses.is_dataclass(data):
        fields = dataclasses.fields(data)
        return (
            f"{data.__class__.__name__}("
            + ", ".join(
                f"{f.name}={dataclass_to_string_truncated(getattr(data, f.name), max_length)}"
                for f in fields
                if f.name not in skip_names
            )
            + ")"
        )
    else:
        return str(data)


def permute_weight(x: torch.Tensor) -> torch.Tensor:
    b_ = x.shape[0]
    n_ = x.shape[1]
    k_ = x.shape[2]

    x_ = x
    if x.dtype == torch.bfloat16 or x.dtype == torch.float16:
        x_ = x_.view(int(b_), int(n_ / 16), 16, int(k_ / 32), 4, 8)
    elif x.dtype == torch.float8_e4m3fnuz or x.dtype == torch.int8:
        x_ = x_.view(int(b_), int(n_ / 16), 16, int(k_ / 64), 4, 16)
    else:
        # return x_
        x_ = x_.view(int(b_), int(n_ / 16), 16, int(k_ / 8), 2, 4)

    x_ = x_.permute(0, 1, 3, 4, 2, 5)
    x_ = x_.contiguous()
    x_ = x_.view(*x.shape)
    return x_


class MultiprocessingSerializer:
    @staticmethod
    def serialize(obj, output_str: bool = False):
        """
        Serialize a Python object using ForkingPickler.

        Args:
            obj: The object to serialize.
            output_str (bool): If True, return a base64-encoded string instead of raw bytes.

        Returns:
            bytes or str: The serialized object.
        """
        buf = io.BytesIO()
        ForkingPickler(buf).dump(obj)
        buf.seek(0)
        output = buf.read()

        if output_str:
            # Convert bytes to base64-encoded string
            output = pybase64.b64encode(output).decode("utf-8")

        return output

    @staticmethod
    def deserialize(data):
        """
        Deserialize a previously serialized object.

        Args:
            data (bytes or str): The serialized data, optionally base64-encoded.

        Returns:
            The deserialized Python object.
        """
        if isinstance(data, str):
            # Decode base64 string to bytes
            data = pybase64.b64decode(data, validate=True)

        return ForkingPickler.loads(data)


def debug_timing(func):
    # todo: replace with a more organized instrumentation
    def wrapper(*args, **kwargs):
        if logger.isEnabledFor(logging.DEBUG):
            tic = torch.cuda.Event(enable_timing=True)
            toc = torch.cuda.Event(enable_timing=True)
            tic.record()
            result = func(*args, **kwargs)
            toc.record()
            toc.synchronize()  # Wait for the function to complete without synchronizing all ops on the GPU
            elapsed = tic.elapsed_time(toc)
            indices = kwargs.get("indices", args[1] if len(args) > 1 else None)
            num_tokens = len(indices) if indices is not None else 0
            throughput = num_tokens / elapsed * 1000 if elapsed > 0 else 0
            logger.debug(
                f"Transfer time: {elapsed} ms, throughput: {throughput} tokens/s"
            )
            return result
        else:
            return func(*args, **kwargs)

    return wrapper


def nullable_str(val: str):
    if not val or val == "None":
        return None
    return val


def pyspy_dump_schedulers():
    """py-spy dump on all scheduler in a local node."""
    try:
        pid = psutil.Process().pid
        # Command to run py-spy with the PID
        cmd = f"py-spy dump --pid {pid}"
        result = subprocess.run(
            cmd, shell=True, capture_output=True, text=True, check=True
        )
        logger.error(f"Pyspy dump for PID {pid}:\n{result.stdout}")
    except subprocess.CalledProcessError as e:
        logger.error(f"Pyspy failed to dump PID {pid}. Error: {e.stderr}")


def kill_itself_when_parent_died():
    if sys.platform == "linux":
        # sigkill this process when parent worker manager dies
        PR_SET_PDEATHSIG = 1
        libc = ctypes.CDLL("libc.so.6")
        libc.prctl(PR_SET_PDEATHSIG, signal.SIGKILL)
    else:
        logger.warning("kill_itself_when_parent_died is only supported in linux.")


def set_uvicorn_logging_configs():
    from uvicorn.config import LOGGING_CONFIG

    LOGGING_CONFIG["formatters"]["default"][
        "fmt"
    ] = "[%(asctime)s] %(levelprefix)s %(message)s"
    LOGGING_CONFIG["formatters"]["default"]["datefmt"] = "%Y-%m-%d %H:%M:%S"
    LOGGING_CONFIG["formatters"]["access"][
        "fmt"
    ] = '[%(asctime)s] %(levelprefix)s %(client_addr)s - "%(request_line)s" %(status_code)s'
    LOGGING_CONFIG["formatters"]["access"]["datefmt"] = "%Y-%m-%d %H:%M:%S"


def get_ip() -> str:
    # SGLANG_HOST_IP env can be ignore
    host_ip = os.getenv("SGLANG_HOST_IP", "") or os.getenv("HOST_IP", "")
    if host_ip:
        return host_ip

    # IP is not set, try to get it from the network interface

    # try ipv4
    s = socket.socket(socket.AF_INET, socket.SOCK_DGRAM)
    try:
        s.connect(("8.8.8.8", 80))  # Doesn't need to be reachable
        return s.getsockname()[0]
    except Exception:
        pass

    # try ipv6
    try:
        s = socket.socket(socket.AF_INET6, socket.SOCK_DGRAM)
        # Google's public DNS server, see
        # https://developers.google.com/speed/public-dns/docs/using#addresses
        s.connect(("2001:4860:4860::8888", 80))  # Doesn't need to be reachable
        return s.getsockname()[0]
    except Exception:
        pass

    warnings.warn(
        "Failed to get the IP address, using 0.0.0.0 by default."
        "The value can be set by the environment variable"
        " SGLANG_HOST_IP or HOST_IP.",
        stacklevel=2,
    )
    return "0.0.0.0"


def get_open_port() -> int:
    port = os.getenv("SGLANG_PORT")
    if port is not None:
        port = int(port)
        while True:
            try:
                with socket.socket(socket.AF_INET, socket.SOCK_STREAM) as s:
                    s.bind(("", port))
                    return port
            except OSError:
                port += 1  # Increment port number if already in use
                logger.info("Port %d is already in use, trying port %d", port - 1, port)
    # try ipv4
    try:
        with socket.socket(socket.AF_INET, socket.SOCK_STREAM) as s:
            s.bind(("", 0))
            return s.getsockname()[1]
    except OSError:
        # try ipv6
        with socket.socket(socket.AF_INET6, socket.SOCK_STREAM) as s:
            s.bind(("", 0))
            return s.getsockname()[1]


def is_valid_ipv6_address(address: str) -> bool:
    try:
        ipaddress.IPv6Address(address)
        return True
    except ValueError:
        return False


def maybe_wrap_ipv6_address(address: str) -> str:
    if is_valid_ipv6_address(address):
        return f"[{address}]"
    return address


def format_tcp_address(ip: str, port: int) -> str:
    return f"tcp://{maybe_wrap_ipv6_address(ip)}:{port}"


def configure_ipv6(dist_init_addr):
    addr = dist_init_addr
    end = addr.find("]")
    if end == -1:
        raise ValueError("invalid IPv6 address format: missing ']'")

    host = addr[: end + 1]

    # this only validates the address without brackets: we still need the below checks.
    # if it's invalid, immediately raise an error so we know it's not formatting issues.
    if not is_valid_ipv6_address(host[1:end]):
        raise ValueError(f"invalid IPv6 address: {host}")

    port_str = None
    if len(addr) > end + 1:
        if addr[end + 1] == ":":
            port_str = addr[end + 2 :]
        else:
            raise ValueError("received IPv6 address format: expected ':' after ']'")

    if not port_str:
        raise ValueError(
            "a port must be specified in IPv6 address (format: [ipv6]:port)"
        )

    try:
        port = int(port_str)
    except ValueError:
        raise ValueError(f"invalid port in IPv6 address: '{port_str}'")
    return port, host


def rank0_log(msg: str):
    from sglang.srt.distributed import get_tensor_model_parallel_rank

    if get_tensor_model_parallel_rank() == 0:
        logger.info(msg)


def launch_dummy_health_check_server(host, port, enable_metrics):
    import asyncio

    import uvicorn
    from fastapi import FastAPI, Response

    app = FastAPI()

    @app.get("/health")
    async def health():
        """Check the health of the http server."""
        return Response(status_code=200)

    @app.get("/health_generate")
    async def health_generate():
        """Check the health of the http server."""
        return Response(status_code=200)

    # Add prometheus middleware
    if enable_metrics:
        add_prometheus_middleware(app)
        enable_func_timer()

    config = uvicorn.Config(
        app,
        host=host,
        port=port,
        timeout_keep_alive=5,
        loop="auto",
        log_config=None,
        log_level="warning",
    )
    server = uvicorn.Server(config=config)

    try:
        loop = asyncio.get_running_loop()
        logger.info(
            f"Dummy health check server scheduled on existing loop at {host}:{port}"
        )
        loop.create_task(server.serve())

    except RuntimeError:
        logger.info(f"Starting dummy health check server at {host}:{port}")
        server.run()


def create_checksum(directory: str):
    raise NotImplementedError()


def set_cuda_arch():
    if is_flashinfer_available():
        capability = torch.cuda.get_device_capability()
        arch = f"{capability[0]}.{capability[1]}"
        os.environ["TORCH_CUDA_ARCH_LIST"] = f"{arch}{'+PTX' if arch == '9.0' else ''}"


def next_power_of_2(n: int):
    return 1 << (n - 1).bit_length() if n > 0 else 1


def round_up(x: int, y: int) -> int:
    return ((x - 1) // y + 1) * y


setattr(triton, "next_power_of_2", next_power_of_2)


class EmptyContextManager:
    def __enter__(self):
        return self

    def __exit__(self, exc_type, exc_value, traceback):
        pass


def empty_context(*args, **kwargs):
    return EmptyContextManager()


def add_prefix(name: str, prefix: str) -> str:
    """Add a weight path prefix to a module name.

    Args:
        name: base module name.
        prefix: weight prefix str to added to the front of `name` concatenated with `.`.

    Returns:
        The string `prefix.name` if prefix is non-empty, otherwise just `name`.
    """
    return name if not prefix else f"{prefix}.{name}"


def is_remote_url(url: Union[str, Path]) -> bool:
    """
    Check if the URL is a remote URL of the format:
    <connector_type>://<host>:<port>/<model_name>
    """
    if isinstance(url, Path):
        return False

    pattern = r"(.+)://(.*)"
    m = re.match(pattern, url)
    return m is not None


def parse_connector_type(url: str) -> str:
    """
    Parse the connector type from the URL of the format:
    <connector_type>://<path>
    """
    pattern = r"(.+)://(.*)"
    m = re.match(pattern, url)
    if m is None:
        return ""

    return m.group(1)


def retry(
    fn,
    max_retry: int,
    initial_delay: float = 2.0,
    max_delay: float = 60.0,
    should_retry: Callable[[Any], bool] = lambda e: True,
):
    for try_index in itertools.count():
        try:
            return fn()
        except Exception as e:
            if try_index >= max_retry:
                raise Exception(f"retry() exceed maximum number of retries.")

            if not should_retry(e):
                raise Exception(f"retry() observe errors that should not be retried.")

            delay = min(initial_delay * (2**try_index), max_delay) * (
                0.75 + 0.25 * random.random()
            )

            logger.warning(
                f"retry() failed once ({try_index}th try, maximum {max_retry} retries). Will delay {delay:.2f}s and retry. Error: {e}"
            )
            traceback.print_exc()

            time.sleep(delay)


def flatten_nested_list(nested_list):
    if isinstance(nested_list, list):
        return [
            item for sublist in nested_list for item in flatten_nested_list(sublist)
        ]
    else:
        return [nested_list]


def is_non_idle_and_non_empty(forward_mode, hidden_states):
    return (
        (forward_mode is not None)
        and not forward_mode.is_idle()
        and hidden_states.shape[0] > 0
    )


def fast_topk(values, topk, dim):
    if topk == 1:
        # Use max along the specified dimension to get both value and index
        return torch.max(values, dim=dim, keepdim=True)
    else:
        # Use topk for efficiency with larger k values
        return torch.topk(values, topk, dim=dim)


def bind_or_assign(target, source):
    if target is not None:
        target.copy_(source)
        return target
    else:
        return source


def get_local_ip_auto() -> str:
    interface = os.environ.get("SGLANG_LOCAL_IP_NIC", None)
    return (
        get_local_ip_by_nic(interface)
        if interface is not None
        else get_local_ip_by_remote()
    )


def get_local_ip_by_nic(interface: str) -> str:
    try:
        import netifaces
    except ImportError as e:
        raise ImportError(
            "Environment variable SGLANG_LOCAL_IP_NIC requires package netifaces, please install it through 'pip install netifaces'"
        ) from e

    try:
        addresses = netifaces.ifaddresses(interface)
        if netifaces.AF_INET in addresses:
            for addr_info in addresses[netifaces.AF_INET]:
                ip = addr_info.get("addr")
                if ip and ip != "127.0.0.1" and ip != "0.0.0.0":
                    return ip
        if netifaces.AF_INET6 in addresses:
            for addr_info in addresses[netifaces.AF_INET6]:
                ip = addr_info.get("addr")
                if ip and not ip.startswith("fe80::") and ip != "::1":
                    return ip.split("%")[0]
    except (ValueError, OSError) as e:
        raise ValueError(
            "Can not get local ip from NIC. Please verify whether SGLANG_LOCAL_IP_NIC is set correctly."
        )

    # Fallback
    return get_local_ip_by_remote()


def get_local_ip_by_remote() -> str:
    # try ipv4
    s = socket.socket(socket.AF_INET, socket.SOCK_DGRAM)
    try:
        s.connect(("8.8.8.8", 80))  # Doesn't need to be reachable
        return s.getsockname()[0]
    except Exception:
        pass

    try:
        hostname = socket.gethostname()
        ip = socket.gethostbyname(hostname)
        if ip and ip != "127.0.0.1" and ip != "0.0.0.0":
            return ip
    except Exception:
        pass

    # try ipv6
    try:
        s = socket.socket(socket.AF_INET6, socket.SOCK_DGRAM)
        # Google's public DNS server, see
        # https://developers.google.com/speed/public-dns/docs/using#addresses
        s.connect(("2001:4860:4860::8888", 80))  # Doesn't need to be reachable
        return s.getsockname()[0]
    except Exception:
        raise ValueError("Can not get local ip")


def is_page_size_one(server_args):
    return server_args.page_size == 1


# TODO(hebiao064): Accelerate FA3 Spec Decode with topk > 1.
# TODO(hebiao064): Improve the acc rate for FA3 Spec Decode with topk == 1 and page_size > 1.
def is_no_spec_infer_or_topk_one(server_args):
    return server_args.speculative_eagle_topk is None or (
        server_args.speculative_eagle_topk is not None
        and server_args.speculative_eagle_topk == 1
        and is_page_size_one(server_args)
    )


def is_fa3_default_architecture(hf_config):
    architectures = getattr(hf_config, "architectures", None)
    if not isinstance(architectures, list) or not architectures:
        return False
    default_archs = {
        "Qwen2ForCausalLM",
        "Llama4ForConditionalGeneration",
        "LlamaForCausalLM",
        "Gemma2ForCausalLM",
        "Gemma3ForConditionalGeneration",
        "Qwen3ForCausalLM",
        "Qwen3MoeForCausalLM",
        "Glm4MoeForCausalLM",
        "Step3VLForConditionalGeneration",
    }
    return architectures[0] in default_archs


# Can be more general if it is used in multiple places (keep it simple and thus not general now)
class BumpAllocator:
    def __init__(self, buffer_size: int, dtype, device):
        self._buffer = torch.zeros((buffer_size,), dtype=dtype, device=device)
        self._pointer = 0

    def allocate(self, size: int):
        assert self._pointer + size <= len(self._buffer)
        output = self._buffer[self._pointer : self._pointer + size]
        self._pointer += size
        return output


def log_info_on_rank0(logger, msg):
    from sglang.srt.distributed import get_tensor_model_parallel_rank

    if get_tensor_model_parallel_rank() == 0:
        logger.info(msg)


def load_json_config(data: str):
    try:
        return json.loads(data)
    except JSONDecodeError:
        return json.loads(Path(data).read_text())


def dispose_tensor(x: torch.Tensor):
    x.set_(torch.empty((0,), device=x.device, dtype=x.dtype))


T = TypeVar("T")


class Withable(Generic[T]):
    def __init__(self):
        self._value: Optional[T] = None

    @property
    def value(self) -> T:
        return self._value

    @contextmanager
    def with_value(self, new_value: T):
        assert self._value is None
        self._value = new_value
        try:
            yield
        finally:
            assert self._value is new_value
            self._value = None


def require_mlp_tp_gather(server_args):
    """
    Check if the input of MLP is obtained by all-gather rather than all-reduce. This only happens when each MLP TP group contains multiple attention DP groups.
    """
    if server_args.enable_dp_attention:
        assert server_args.dp_size > 1, "dp_size must be greater than 1"
        if (
            server_args.moe_dense_tp_size is None
        ):  # TODO(ch-wan): some MoE models do not have dense layers
            return True
        elif not server_args.enable_dp_lm_head:
            return True
        elif server_args.moe_a2a_backend == "none":
            return True
        else:
            return (
                server_args.moe_dense_tp_size
                > server_args.tp_size // server_args.dp_size
            )
    else:
        return False


def require_attn_tp_gather(server_args):
    """
    Check if the input of attention is scattered.
    """
    assert server_args.moe_dense_tp_size in [1, None]
    if server_args.moe_a2a_backend != "none" or server_args.moe_dense_tp_size == 1:
        if server_args.enable_dp_attention:
            return server_args.dp_size < server_args.tp_size
        else:
            return True
    else:
        return False


def require_gathered_buffer(server_args):
    return require_mlp_tp_gather(server_args) or require_attn_tp_gather(server_args)


def require_mlp_sync(server_args):
    return server_args.enable_dp_attention or require_gathered_buffer(server_args)


def find_local_repo_dir(repo_id: str, revision: Optional[str] = None) -> Optional[str]:
    import huggingface_hub as hf

    # Build cache path
    cache_path = os.path.join(
        hf.constants.HF_HUB_CACHE,
        hf.constants.REPO_ID_SEPARATOR.join(["models", *repo_id.split("/")]),
    )

    # Get revision from main ref if not specified
    if not revision:
        ref_path = os.path.join(cache_path, "refs", "main")
        if os.path.isfile(ref_path):
            with open(ref_path) as f:
                revision = f.read().strip()

    # List files from revision directory
    if revision:
        rev_dir = os.path.join(cache_path, "snapshots", revision)
        if os.path.isdir(rev_dir):
            return rev_dir

    return None


def read_system_prompt_from_file(model_name: str) -> str:
    """Read system prompt from a file in the HuggingFace cache directory.

    Args:
        model_name: The model name to construct the file path

    Returns:
        The system prompt content from the file, or empty string if file not found
    """
    try:
        local_repo_dir = find_local_repo_dir(model_name)
        if local_repo_dir:
            system_prompt_file = os.path.join(local_repo_dir, "SYSTEM_PROMPT.txt")
            if os.path.exists(system_prompt_file):
                with open(system_prompt_file, "r", encoding="utf-8") as f:
                    return f.read()

        return ""
    except Exception:
        # If anything fails, return empty string
        return ""


def bind_or_assign(target, source):
    if target is not None:
        target.copy_(source)
        return target
    else:
        return source


def prepack_weight_if_needed(weight):
    if weight.device != torch.device("cpu"):
        return weight
    if not cpu_has_amx_support():
        return weight

    return torch.ops.sgl_kernel.convert_weight_packed(weight)


# TODO: currently gemm kernel has the below requirements:
# OC % TILE_N == 0, where TILE_N = 16
# IC % TILE_K == 0, where TILE_K = 32
def dim_is_supported(weight):
    return weight.size(0) % 16 == 0 and weight.size(1) % 32 == 0


def _process_weight_after_loading(module, weight_names, transpose_dims=None) -> None:
    # Pack weight for get better performance on CPU
    devices = {getattr(module, weight_name).device for weight_name in weight_names}
    assert len(devices) == 1, f"Expects all weights to be on the same device"
    device = devices.pop()

    if transpose_dims:
        assert len(weight_names) == len(
            transpose_dims
        ), "len(weight_names) should be equal to len(transpose_dims)"

    for i, weight_name in enumerate(weight_names):
        weight_tensor = getattr(module, weight_name)

        # We don't pack weight or use intel amx backend if any weight of this module has unsupported dim.
        if not dim_is_supported(weight_tensor):
            logger.warning(
                f"Expects weight.size(0) % 16 == 0 and weight.size(1) % 32 == 0 "
                f"but {weight_tensor.size(0)=} and {weight_tensor.size(1)=} in {module}. "
                f"{module} won't use intel amx backend."
            )
            module.use_intel_amx_backend = False
            return

        if transpose_dims and transpose_dims[i]:
            weight_tensor = weight_tensor.transpose(*transpose_dims[i])

        packed_weight = torch.nn.Parameter(
            prepack_weight_if_needed(weight_tensor),
            requires_grad=False,
        )
        packed_weight.__dict__ = weight_tensor.__dict__
        setattr(module, weight_name, packed_weight)

    module.use_intel_amx_backend = (
        device == torch.device("cpu") and cpu_has_amx_support()
    )

    if (
        module.use_intel_amx_backend
        and hasattr(module, "bias")
        and module.bias is not None
    ):
        module.bias = torch.nn.Parameter(module.bias.data.float(), requires_grad=False)


class PackWeightMethod:
    def __init__(self, weight_names, transpose_dims=None):
        self.weight_names = weight_names
        self.transpose_dims = transpose_dims

    def process_weights_after_loading(self, module) -> None:
        _process_weight_after_loading(module, self.weight_names, self.transpose_dims)


class LazyValue:
    def __init__(self, creator: Callable):
        self._creator = creator
        self._value = None

    @property
    def value(self):
        if self._creator is not None:
            self._value = self._creator()
            self._creator = None
        return self._value


def dynamic_import(func_path: str):
    parts = func_path.split(".")
    if len(parts) < 2:
        raise ValueError(
            "func_path should contain both module name and func name (such as 'module.func')"
        )
    module_path = ".".join(parts[:-1])
    func_name = parts[-1]
    module = importlib.import_module(module_path)
    func = getattr(module, func_name)
    return func


def configure_gc_logger():
    logger.info("Enable GC Logger")

    import gc

    gc_start_time = {}

    def gc_callback(phase, info):
        gen = info.get("generation", "?")
        if phase == "start":
            gc_start_time[gen] = time.time()
            logger.info(f"GC start: Time {time.time()} | Generation {gen}")
        elif phase == "stop":
            duration = time.time() - gc_start_time.get(gen, time.time())
            collected = info.get("collected", "?")
            uncollectable = info.get("uncollectable", "?")
            logger.info(
                f"GC end: Time {time.time()} | Generation {gen} | "
                f"Duration: {duration:.4f}s | Collected: {collected} | Uncollectable: {uncollectable} "
                f'{"(LONG GC)" if duration > 0.1 else ""}'
            )

    gc.callbacks.append(gc_callback)


# COPIED FROM DeepGEMM
def align(x: int, y: int) -> int:
    return ceil_div(x, y) * y


# COPIED FROM DeepGEMM
def ceil_div(x: int, y: int) -> int:
    return (x + y - 1) // y


def parse_lscpu_topology():
    try:
        # Get CPU topology: CPU,Core,Socket,Node
        output = subprocess.check_output(
            ["lscpu", "-p=CPU,Core,Socket,Node"], text=True
        )
    except Exception as e:
        raise RuntimeError(f"Unexpected error running 'lscpu': {e}")

    # Parse only data lines (skip comments)
    cpu_info = []
    for line in output.splitlines():
        if not line.startswith("#"):
            cpu, core, socket, node = map(int, line.strip().split(","))
            cpu_info.append((cpu, core, socket, node))

    # [(0,0,0,0),(1,1,0,0),...,(43,43,0,1),...,(256,0,0,0),...]
    return cpu_info


def get_physical_cpus_by_numa():
    cpu_info = parse_lscpu_topology()

    # Map NUMA node -> set of (core_id, socket) to avoid duplicates
    # 0: {(0,0): 0, (1, 0): 1,...}
    # ...
    # 5: {(214,1): 214, (215,1): 215}
    physical_by_node = defaultdict(dict)  # node -> core_id -> cpu_id

    for cpu, core, socket, node in cpu_info:
        key = (core, socket)
        if key not in physical_by_node[node]:
            physical_by_node[node][
                key
            ] = cpu  # pick first CPU seen for that physical core

    # Retrieves CPUs that the current process is allowed to run on
    cpus_allowed_list = psutil.Process().cpu_affinity()

    # Convert to list of physical CPUs per node
    # 0: [0,1,2,...,42]
    # ...
    # 2: [86,87,...,127]
    # ...
    # 5: [214,215,...,255]
    node_to_cpus = {}
    for node, core_to_cpu in physical_by_node.items():
        cpus = sorted(core_to_cpu.values())
        allowed_cpus = set(cpus).intersection(cpus_allowed_list)
        node_to_cpus[node] = allowed_cpus

    return node_to_cpus


# Only physical cores are used. Logical cores are excluded.
def get_cpu_ids_by_node():
    node_to_cpus = get_physical_cpus_by_numa()
    # Sort by NUMA node index
    cpu_ids = [
        ",".join(map(str, sorted(node_to_cpus[node]))) for node in sorted(node_to_cpus)
    ]

    # ['0,1,2,3', '4,5,6,7', '8,9,10,11', '12,13,14,15', '16,17,18,19', '20,21,22,23']
    return cpu_ids


def is_shm_available(dtype, world_size, local_size):
    return (
        cpu_has_amx_support()
        and dtype in [torch.bfloat16, torch.float]
        and world_size >= 1
        and world_size == local_size
    )


def lru_cache_frozenset(maxsize=128):
    def _to_hashable(o):
        try:
            hash(o)
            return o
        except TypeError:
            # Not hashable; convert based on type
            if isinstance(o, (dict)):
                return frozenset(
                    (_to_hashable(k), _to_hashable(v)) for k, v in o.items()
                )
            elif isinstance(o, set):
                return frozenset(_to_hashable(v) for v in o)
            elif isinstance(o, (list, tuple)) or (
                isinstance(o, Sequence) and not isinstance(o, (str, bytes))
            ):
                return tuple(_to_hashable(v) for v in o)
            else:
                raise TypeError(f"Cannot make hashable: {type(o)}")

    def decorator(func):
        cache = OrderedDict()

        @functools.wraps(func)
        def wrapper(*args, **kwargs):
            h_args = tuple(_to_hashable(a) for a in args)
            h_kwargs = frozenset(
                (_to_hashable(k), _to_hashable(v)) for k, v in kwargs.items()
            )
            key = (h_args, h_kwargs)
            if key in cache:
                cache.move_to_end(key)
                return cache[key]
            result = func(*args, **kwargs)
            cache[key] = result
            if maxsize is not None and len(cache) > maxsize:
                cache.popitem(last=False)
            return result

        wrapper.cache_clear = cache.clear  # For manual cache clearing
        return wrapper

    return decorator


def apply_module_patch(target_module, target_function, wrappers):
    original_module, original_function = parse_module_path(
        target_module, target_function, False
    )

    original_function_id = id(original_function)

    candidate = original_function
    for wrapper in wrappers:
        candidate = wrapper(candidate)
    if target_function is not None:
        setattr(original_module, target_function, candidate)

    for key, value in sys.modules.copy().items():
        if (
            target_function is not None
            and hasattr(value, target_function)
            and id(getattr(value, target_function)) == original_function_id
        ):
            setattr(value, target_function, candidate)


def parse_module_path(module_path, function_name, create_dummy):
    from importlib.machinery import ModuleSpec

    def create_dummy_module(full_path, parent=None):
        """Create and register a placeholder module"""
        dummy = types.ModuleType(full_path)
        dummy.__file__ = "vllm_ascend.dummy_module.py"
        dummy.__spec__ = ModuleSpec(full_path, None)
        sys.modules[full_path] = dummy
        if parent:
            setattr(parent, full_path.split(".")[-1], dummy)
        return dummy

    def create_placeholder_function(func_name):
        """Create dummy function that raises when called"""

        def placeholder(*args, **kwargs):
            raise NotImplementedError(f"Function {func_name} is a placeholder")

        placeholder.__name__ = func_name
        return placeholder

    modules = module_path.split(".")
    current_module = None
    processed_path = []

    for idx, part in enumerate(modules):
        current_path = ".".join(modules[: idx + 1])
        parent_path = ".".join(modules[:idx]) if idx > 0 else None

        try:
            current_module = importlib.import_module(current_path)
        except ModuleNotFoundError:
            # Handle missing module
            parent = importlib.import_module(parent_path) if parent_path else None
            if parent and hasattr(parent, part):
                # Use existing attribute from parent
                current_module = getattr(parent, part)
                # Check for early function resolution
                if function_name and hasattr(current_module, function_name):
                    return current_module, getattr(current_module, function_name)
                if function_name and create_dummy:
                    ph_func = create_placeholder_function(function_name)
                    setattr(current_module, function_name, ph_func)
                    return current_module, ph_func
                if function_name:
                    raise AttributeError(
                        f"Function {function_name} missing in {current_path}"
                    )
            else:
                if not create_dummy:
                    raise
                # Create and register dummy module
                current_module = create_dummy_module(
                    current_path,
                    parent=(
                        importlib.import_module(parent_path) if parent_path else None
                    ),
                )

        processed_path.append(part)

    # Final function handling
    final_module = sys.modules[module_path]
    if function_name is not None:
        if not hasattr(final_module, function_name):
            if create_dummy:
                ph_func = create_placeholder_function(function_name)
                setattr(final_module, function_name, ph_func)
            else:
                setattr(final_module, function_name, None)
        return final_module, getattr(final_module, function_name)

    return final_module, None


<<<<<<< HEAD
def alloc_len_per_eagle_decode(worker: "EagleWorker") -> int:
    return max(
        worker.num_steps * worker.topk,
        worker.num_draft_tokens,
    )
=======
def mxfp_supported():
    """
    Returns whether the current platform supports MX types.
    """
    if torch.version.hip:
        gcn_arch = torch.cuda.get_device_properties(0).gcnArchName
        return any(gfx in gcn_arch for gfx in ["gfx95"])
    else:
        return False
>>>>>>> b498cd21


# LoRA-related constants and utilities
SUPPORTED_LORA_TARGET_MODULES = [
    "q_proj",
    "k_proj",
    "v_proj",
    "o_proj",
    "gate_proj",
    "up_proj",
    "down_proj",
    "qkv_proj",
    "gate_up_proj",
]

LORA_TARGET_ALL_MODULES = "all"


class ConcurrentCounter:
    """
    An asynchronous counter for managing concurrent tasks that need
    coordinated increments, decrements, and waiting until the count reaches zero.

    This class is useful for scenarios like tracking the number of in-flight tasks
    and waiting for them to complete.
    """

    def __init__(self, initial: int = 0):
        """
        Initialize the counter with an optional initial value.

        Args:
            initial (int): The initial value of the counter. Default is 0.
        """
        self._count = initial
        self._condition = asyncio.Condition()

    def value(self) -> int:
        """
        Return the current value of the counter.

        Note:
            This method is not synchronized. It may return a stale value
            if other coroutines are concurrently modifying the counter.

        Returns:
            int: The current counter value.
        """
        return self._count

    def __repr__(self) -> str:
        """Return an informative string representation of the counter."""
        return f"<ConcurrentCounter value={self.value()}>"

    async def increment(self, n: int = 1, notify_all: bool = True):
        """
        Atomically increment the counter by a given amount and notify all waiters.

        Args:
            n (int): The amount to increment the counter by. Default is 1.
            notify_all (bool): Whether to notify all waiters after incrementing. Default is True.
        """
        async with self._condition:
            self._count += n
            if notify_all:
                self._condition.notify_all()

    async def decrement(self, n: int = 1, notify_all: bool = True):
        """
        Atomically decrement the counter by a given amount and notify all waiters.

        Args:
            n (int): The amount to decrement the counter by. Default is 1.
            notify_all (bool): Whether to notify all waiters after decrementing. Default is True.
        """
        async with self._condition:
            self._count -= n
            if notify_all:
                self._condition.notify_all()

    async def wait_for(self, condition: Callable[[int], bool]):
        """
        Asynchronously wait until the counter satisfies a given condition.

        This suspends the calling coroutine without blocking the thread, allowing
        other tasks to run while waiting. When the condition is met, the coroutine resumes.

        Args:
            condition (Callable[[int], bool]): A function that takes the current counter value
                and returns True when the condition is satisfied.
        """
        async with self._condition:
            await self._condition.wait_for(lambda: condition(self._count))

    async def wait_for_zero(self):
        """
        Asynchronously wait until the counter reaches zero.

        This suspends the calling coroutine without blocking the thread, allowing
        other tasks to run while waiting. When the counter becomes zero, the coroutine resumes.
        """
        await self.wait_for(lambda count: count == 0)


@lru_cache(maxsize=1)
def is_triton_kernels_available() -> bool:
    return importlib.util.find_spec("triton_kernels") is not None<|MERGE_RESOLUTION|>--- conflicted
+++ resolved
@@ -2854,13 +2854,13 @@
     return final_module, None
 
 
-<<<<<<< HEAD
 def alloc_len_per_eagle_decode(worker: "EagleWorker") -> int:
     return max(
         worker.num_steps * worker.topk,
         worker.num_draft_tokens,
     )
-=======
+
+
 def mxfp_supported():
     """
     Returns whether the current platform supports MX types.
@@ -2870,7 +2870,6 @@
         return any(gfx in gcn_arch for gfx in ["gfx95"])
     else:
         return False
->>>>>>> b498cd21
 
 
 # LoRA-related constants and utilities

from __future__ import annotations

import asyncio
import dataclasses
import logging
import os
import queue
import socket
import struct
import threading
import time
from collections import defaultdict
from functools import cache
from typing import Dict, List, Optional, Tuple, Union

import numpy as np
import numpy.typing as npt
import requests
import zmq
from aiohttp import web

from sglang.srt.disaggregation.base.conn import (
    BaseKVBootstrapServer,
    BaseKVManager,
    BaseKVReceiver,
    BaseKVSender,
    KVArgs,
    KVPoll,
)
from sglang.srt.disaggregation.mooncake.transfer_engine import MooncakeTransferEngine
from sglang.srt.disaggregation.utils import DisaggregationMode, FastQueue
from sglang.srt.server_args import ServerArgs
from sglang.srt.utils import (
    get_free_port,
    get_int_env_var,
    get_ip,
    get_local_ip_by_remote,
)

logger = logging.getLogger(__name__)


def group_concurrent_contiguous(
    src_indices: npt.NDArray[np.int64], dst_indices: npt.NDArray[np.int64]
) -> Tuple[List[npt.NDArray[np.int64]], List[npt.NDArray[np.int64]]]:
    """Vectorised NumPy implementation."""
    if src_indices.size == 0:
        return [], []

    brk = np.where((np.diff(src_indices) != 1) | (np.diff(dst_indices) != 1))[0] + 1
    src_groups = np.split(src_indices, brk)
    dst_groups = np.split(dst_indices, brk)

    src_groups = [g.tolist() for g in src_groups]
    dst_groups = [g.tolist() for g in dst_groups]

    return src_groups, dst_groups


class KVTransferError(Exception):
    def __init__(self, bootstrap_room: int, failure_reason: str):
        super().__init__(failure_reason)
        self.bootstrap_room = bootstrap_room
        self.failure_reason = failure_reason

    def __str__(self):
        return f"KVTransferError(bootstrap_room={self.bootstrap_room}): {self.failure_reason}"


# prefill
@dataclasses.dataclass
class TransferKVChunk:
    room: int
    prefill_kv_indices: npt.NDArray[np.int64]
    index_slice: slice
    is_last: bool
    prefill_aux_index: Optional[int]


# decode
@dataclasses.dataclass
class TransferInfo:
    room: int
    endpoint: str
    dst_port: int
    mooncake_session_id: str
    dst_kv_indices: npt.NDArray[np.int64]
    dst_aux_index: int
    required_dst_info_num: int
    is_dummy: bool

    @classmethod
    def from_zmq(cls, msg: List[bytes]):
        if msg[4] == b"" and msg[5] == b"":
            is_dummy = True
            dst_kv_indices = np.array([], dtype=np.int64)
            dst_aux_index = None
        else:
            dst_kv_indices = np.frombuffer(msg[4], dtype=np.int64)
            dst_aux_index = int(msg[5].decode("ascii"))
            is_dummy = False
        return cls(
            room=int(msg[0].decode("ascii")),
            endpoint=msg[1].decode("ascii"),
            dst_port=int(msg[2].decode("ascii")),
            mooncake_session_id=msg[3].decode("ascii"),
            dst_kv_indices=dst_kv_indices,
            dst_aux_index=dst_aux_index,
            required_dst_info_num=int(msg[6].decode("ascii")),
            is_dummy=is_dummy,
        )


# decode
@dataclasses.dataclass
class KVArgsRegisterInfo:
    room: str
    endpoint: str
    dst_port: int
    mooncake_session_id: str
    dst_kv_ptrs: list[int]
    dst_aux_ptrs: list[int]

    @classmethod
    def from_zmq(cls, msg: List[bytes]):
        return cls(
            room=str(msg[0].decode("ascii")),
            endpoint=msg[1].decode("ascii"),
            dst_port=int(msg[2].decode("ascii")),
            mooncake_session_id=msg[3].decode("ascii"),
            dst_kv_ptrs=list(struct.unpack(f"{len(msg[4])//8}Q", msg[4])),
            dst_aux_ptrs=list(struct.unpack(f"{len(msg[5])//8}Q", msg[5])),
        )


class MooncakeKVManager(BaseKVManager):
    def __init__(
        self,
        args: KVArgs,
        disaggregation_mode: DisaggregationMode,
        server_args: ServerArgs,
        is_mla_backend: Optional[bool] = False,
    ):
        self.kv_args = args
        self.engine = MooncakeTransferEngine(
            hostname=get_local_ip_by_remote(),
            gpu_id=self.kv_args.gpu_id,
            ib_device=self.kv_args.ib_device,
        )
        self.is_mla_backend = is_mla_backend
        self.disaggregation_mode = disaggregation_mode
        # for p/d multi node infer
        self.bootstrap_port = server_args.disaggregation_bootstrap_port
        self.dist_init_addr = server_args.dist_init_addr
        self.tp_size = server_args.tp_size
        self.dp_size = server_args.dp_size
        self.enable_dp_attention = server_args.enable_dp_attention
        if not server_args.enable_dp_attention and server_args.dp_size != 1:
            raise ValueError(
                "If dp_attention is not enabled, dp size must be 1 in disaggregation mode."
            )
        self.request_status: Dict[int, KVPoll] = {}
        self.rank_port = None
        self.server_socket = zmq.Context().socket(zmq.PULL)
        self.register_buffer_to_engine()
        if self.disaggregation_mode == DisaggregationMode.PREFILL:
            self.transfer_infos: Dict[int, Dict[str, TransferInfo]] = {}
            self.decode_kv_args_table: Dict[str, KVArgsRegisterInfo] = {}
            self.start_prefill_thread()
            self._register_to_bootstrap()
            self.session_failures = defaultdict(int)
            self.failed_sessions = set()
            self.session_lock = threading.Lock()
            # Determine the number of threads to use for kv sender
            cpu_count = os.cpu_count()
<<<<<<< HEAD
            transfer_thread_pool_size = int(
                os.getenv(
                    "DISAGGREGATION_THREAD_POOL_SIZE",
=======
            self.executor = concurrent.futures.ThreadPoolExecutor(
                get_int_env_var(
                    "SGLANG_DISAGGREGATION_THREAD_POOL_SIZE",
>>>>>>> bdaefbbf
                    min(max(1, cpu_count // 8), 8),
                )
            )
            self.transfer_queues: List[FastQueue] = [
                FastQueue() for _ in range(transfer_thread_pool_size)
            ]
            for q in self.transfer_queues:
                threading.Thread(
                    target=self.transfer_worker, args=(q,), daemon=True
                ).start()

        elif self.disaggregation_mode == DisaggregationMode.DECODE:
            self.heartbeat_failures = {}
            self.session_pool = defaultdict(requests.Session)
            self.session_pool_lock = threading.Lock()
            self.addr_to_rooms_tracker = defaultdict(list)
            self.connection_lock = threading.Lock()
            # Heartbeat interval should be at least 2 seconds
            self.heartbeat_interval = max(
                float(os.getenv("SGLANG_DISAGGREGATION_HEARTBEAT_INTERVAL", 5.0)), 2.0
            )
            # Heartbeat failure should be at least 1
            self.max_failures = max(
                int(os.getenv("SGLANG_DISAGGREGATION_HEARTBEAT_MAX_FAILURE", 2)), 1
            )
            self.start_decode_thread()
            self.connection_pool: Dict[str, Dict[str, Union[str, int]]] = {}
            self.prefill_tp_size_table: Dict[str, int] = {}
            self.prefill_dp_size_table: Dict[str, int] = {}
        else:
            raise ValueError(
                f"Unsupported DisaggregationMode: {self.disaggregation_mode}"
            )

        self.failure_records: Dict[int, str] = {}
        self.failure_lock = threading.Lock()

    def register_buffer_to_engine(self):
        for kv_data_ptr, kv_data_len in zip(
            self.kv_args.kv_data_ptrs, self.kv_args.kv_data_lens
        ):
            self.engine.register(kv_data_ptr, kv_data_len)

        for aux_data_ptr, aux_data_len in zip(
            self.kv_args.aux_data_ptrs, self.kv_args.aux_data_lens
        ):
            self.engine.register(aux_data_ptr, aux_data_len)

    @cache
    def _connect(self, endpoint: str):
        socket = zmq.Context().socket(zmq.PUSH)
        socket.connect(endpoint)
        return socket

    def send_kvcache(
        self,
        mooncake_session_id: str,
        prefill_kv_indices: npt.NDArray[np.int64],
        dst_kv_ptrs: list[int],
        dst_kv_indices: npt.NDArray[np.int64],
    ):
        # Group by indices
        prefill_kv_blocks, dst_kv_blocks = group_concurrent_contiguous(
            prefill_kv_indices, dst_kv_indices
        )

        num_layers = len(self.kv_args.kv_data_ptrs)
        for layer_id in range(num_layers):
            src_ptr = self.kv_args.kv_data_ptrs[layer_id]
            dst_ptr = dst_kv_ptrs[layer_id]
            item_len = self.kv_args.kv_item_lens[layer_id]

            for prefill_index, decode_index in zip(prefill_kv_blocks, dst_kv_blocks):
                src_addr = src_ptr + int(prefill_index[0]) * item_len
                dst_addr = dst_ptr + int(decode_index[0]) * item_len
                length = item_len * len(prefill_index)

                status = self.engine.transfer_sync(
                    mooncake_session_id, src_addr, dst_addr, length
                )
                if status != 0:
                    return status

        return 0

    def send_aux(
        self,
        mooncake_session_id: str,
        prefill_aux_index: int,
        dst_aux_ptrs: list[int],
        dst_aux_index: int,
    ):
        aux_item_len = self.kv_args.aux_item_lens[0]
        prefill_aux_addr = (
            self.kv_args.aux_data_ptrs[0] + prefill_aux_index * aux_item_len
        )
        decode_aux_addr = dst_aux_ptrs[0] + dst_aux_index * aux_item_len
        status = self.engine.transfer_sync(
            mooncake_session_id, prefill_aux_addr, decode_aux_addr, aux_item_len
        )
        return status

    def sync_status_to_decode_endpoint(
        self, remote: str, dst_port: int, room: int, status: int
    ):
        if ":" in remote:
            remote = remote.split(":")[0]
        self._connect("tcp://" + remote + ":" + str(dst_port)).send_multipart(
            [
                str(room).encode("ascii"),
                str(status).encode("ascii"),
            ]
        )

    def transfer_worker(self, queue: FastQueue):
        while True:
            try:
                kv_chunk: TransferKVChunk = queue.get()
                reqs_to_be_processed = (
                    self.transfer_infos[kv_chunk.room].values()
                    if kv_chunk.room in self.transfer_infos
                    else []
                )
                polls = []
                dst_ranks_infos = []
                for req in reqs_to_be_processed:
                    if not req.is_dummy:
                        # Early exit if the request has failed
                        with self.session_lock:
                            if req.mooncake_session_id in self.failed_sessions:
                                self.record_failure(
                                    kv_chunk.room,
                                    f"Decode instance could be dead, {req.mooncake_session_id} failed due to multiple errors",
                                )
                                self.update_status(kv_chunk.room, KVPoll.Failed)
                                self.sync_status_to_decode_endpoint(
                                    req.endpoint,
                                    req.dst_port,
                                    req.room,
                                    KVPoll.Failed,
                                )
                                break

                        chunked_dst_kv_indice = req.dst_kv_indices[kv_chunk.index_slice]

                        # NOTE: This is temporarily a workaround to deal with the case where the prefill_kv_indices
                        # is mismatched with the dst_kv_indices when page size > 1, this should never happen.
                        if len(chunked_dst_kv_indice) < len(
                            kv_chunk.prefill_kv_indices
                        ):
                            kv_chunk.prefill_kv_indices = kv_chunk.prefill_kv_indices[
                                len(chunked_dst_kv_indice)
                            ]
                            logger.warning(
                                f"len(chunked_dst_kv_indice) = {len(chunked_dst_kv_indice)}, len(kv_chunk.prefill_kv_indices) = {len(kv_chunk.prefill_kv_indices)}"
                            )

                        ret = self.send_kvcache(
                            req.mooncake_session_id,
                            kv_chunk.prefill_kv_indices,
                            self.decode_kv_args_table[
                                req.mooncake_session_id
                            ].dst_kv_ptrs,
                            chunked_dst_kv_indice,
                        )
                        if ret != 0:
                            with self.session_lock:
                                self.session_failures[req.mooncake_session_id] += 1
                                # Failures should never happen if the session is not dead, if the session fails once, mark it as failed
                                if self.session_failures[req.mooncake_session_id] >= 1:
                                    self.failed_sessions.add(req.mooncake_session_id)
                                    logger.error(
                                        f"Session {req.mooncake_session_id} failed."
                                    )
                            self.record_failure(
                                kv_chunk.room,
                                f"Failed to send kv chunk of {kv_chunk.room} to {req.endpoint}:{req.dst_port}",
                            )
                            self.update_status(kv_chunk.room, KVPoll.Failed)
                            self.sync_status_to_decode_endpoint(
                                req.endpoint, req.dst_port, req.room, KVPoll.Failed
                            )
                            break

                        if kv_chunk.is_last:
                            # Only the last chunk we need to send the aux data
                            ret = self.send_aux(
                                req.mooncake_session_id,
                                kv_chunk.prefill_aux_index,
                                self.decode_kv_args_table[
                                    req.mooncake_session_id
                                ].dst_aux_ptrs,
                                req.dst_aux_index,
                            )
                            polls.append(True if ret == 0 else False)
                            dst_ranks_infos.append(
                                (req.endpoint, req.dst_port, req.room)
                            )

                            # Only sync status when all the dst ranks have received the kvcache
                            if len(polls) == req.required_dst_info_num:
                                status = KVPoll.Success if all(polls) else KVPoll.Failed
                                self.update_status(req.room, status)
                                for endpoint, dst_port, room in dst_ranks_infos:
                                    self.sync_status_to_decode_endpoint(
                                        endpoint, dst_port, room, status
                                    )
                    else:
                        # Dummy request means the decode instance is not used, so its status can be marked as success directly
                        # Dummy request does not need to sync status to decode endpoint
                        if kv_chunk.is_last and req.room in self.request_status:
                            self.update_status(req.room, KVPoll.Success)

                if (
                    kv_chunk.room not in self.request_status
                    or self.check_status(kv_chunk.room) == KVPoll.Success
                ):
                    self.transfer_infos.pop(kv_chunk.room)

            except queue.Empty:
                continue
            except Exception as e:
                # NOTE(shangming): Remove this when we make sure the transfer thread is bug-free
                raise RuntimeError(
                    f"Transfer thread failed because of {e}. Prefill instance with bootstrap_port={self.bootstrap_port} is dead."
                )

    def start_prefill_thread(self):
        self.rank_port = get_free_port()
        self.server_socket.bind(f"tcp://{get_local_ip_by_remote()}:{self.rank_port}")

        def bootstrap_thread():
            """This thread recvs pre-alloc notification from the decode engine"""
            # KVPoll.Bootstrapping -> KVPoll.WaitingForInput
            while True:
                waiting_req_bytes = self.server_socket.recv_multipart()
                room = waiting_req_bytes[0].decode("ascii")
                mooncake_session_id = waiting_req_bytes[3].decode("ascii")
                if room == "None":
                    self.decode_kv_args_table[mooncake_session_id] = (
                        KVArgsRegisterInfo.from_zmq(waiting_req_bytes)
                    )
                    with self.session_lock:
                        if mooncake_session_id in self.failed_sessions:
                            self.failed_sessions.remove(mooncake_session_id)
                        if mooncake_session_id in self.session_failures:
                            del self.session_failures[mooncake_session_id]
                    logger.debug(
                        f"Register KVArgs from {mooncake_session_id} successfully"
                    )
                    continue
                else:
                    required_dst_info_num = int(waiting_req_bytes[6].decode("ascii"))
                    room = int(room)
                    if room not in self.transfer_infos:
                        self.transfer_infos[room] = {}

                    self.transfer_infos[room][mooncake_session_id] = (
                        TransferInfo.from_zmq(waiting_req_bytes)
                    )
                    # NOTE: after bootstrapping we can mark the req as waiting for input
                    if len(self.transfer_infos[room]) == required_dst_info_num:
                        self.update_status(room, KVPoll.WaitingForInput)

        threading.Thread(target=bootstrap_thread).start()

    def start_decode_thread(self):
        self.rank_port = get_free_port()
        self.server_socket.bind(f"tcp://{get_local_ip_by_remote()}:{self.rank_port}")

        def decode_thread():
            while True:
                (bootstrap_room, status) = self.server_socket.recv_multipart()
                status = int(status.decode("ascii"))
                bootstrap_room = int(bootstrap_room.decode("ascii"))
                if status == KVPoll.Failed:
                    self.record_failure(
                        bootstrap_room,
                        f"Failed to get kvcache from prefill instance, it might be dead",
                    )
                self.update_status(bootstrap_room, status)

        def heartbeat_checker():
            while True:
                time.sleep(self.heartbeat_interval)
                with self.connection_lock:
                    addresses = list(self.prefill_dp_size_table.keys())

                for bootstrap_addr in addresses:
                    session = None
                    try:
                        with self.session_pool_lock:
                            session = self.session_pool[bootstrap_addr]
                        response = session.get(
                            f"http://{bootstrap_addr}/health",
                            timeout=(2, 3),
                            headers={"Connection": "keep-alive"},
                        )
                        if response.status_code == 200:
                            self.heartbeat_failures[bootstrap_addr] = 0

                            for bootstrap_room in self.addr_to_rooms_tracker[
                                bootstrap_addr
                            ]:
                                # Remove KVPoll.Success requests from the map
                                if bootstrap_room not in self.request_status:
                                    self.addr_to_rooms_tracker[bootstrap_addr].remove(
                                        bootstrap_room
                                    )
                        else:
                            logger.info(
                                f"Attempting to reconnect to {bootstrap_addr}..."
                            )
                            self.heartbeat_failures[bootstrap_addr] = (
                                self.heartbeat_failures.get(bootstrap_addr, 0) + 1
                            )
                            with self.session_pool_lock:
                                if bootstrap_addr in self.session_pool:
                                    del self.session_pool[bootstrap_addr]
                    except Exception:
                        logger.info(f"Attempting to reconnect to {bootstrap_addr}...")
                        self.heartbeat_failures[bootstrap_addr] = (
                            self.heartbeat_failures.get(bootstrap_addr, 0) + 1
                        )

                    if (
                        self.heartbeat_failures.get(bootstrap_addr, 0)
                        >= self.max_failures
                    ):
                        self._handle_node_failure(bootstrap_addr)
                        with self.session_pool_lock:
                            if bootstrap_addr in self.session_pool:
                                del self.session_pool[bootstrap_addr]

        threading.Thread(target=decode_thread).start()
        threading.Thread(target=heartbeat_checker).start()

    def add_transfer_request(
        self,
        bootstrap_room: int,
        kv_indices: npt.NDArray[np.int64],
        index_slice: slice,
        is_last: bool,
        aux_index: Optional[int] = None,
    ):
        assert self.disaggregation_mode == DisaggregationMode.PREFILL
        assert not is_last or (is_last and aux_index is not None)

        if (
            bootstrap_room not in self.request_status
            or self.check_status(bootstrap_room) == KVPoll.Failed
        ):
            logger.debug(
                "Request with bootstrap_room=%s already failed", bootstrap_room
            )
            return

        # NOTE(shangming): sharding according to the dst_infos to make sure
        # requests with the same dst_sessions will be added into the same
        # queue, which enables early abort with failed sessions.
        dst_infos = self.transfer_infos[bootstrap_room].keys()
        session_port_sum = sum(int(session.split(":")[1]) for session in dst_infos)
        shard_idx = session_port_sum % len(self.transfer_queues)

        self.transfer_queues[shard_idx].put(
            TransferKVChunk(
                room=bootstrap_room,
                prefill_kv_indices=kv_indices,
                index_slice=index_slice,
                is_last=is_last,
                prefill_aux_index=aux_index,
            )
        )
        self.update_status(bootstrap_room, KVPoll.WaitingForInput)

    def check_status(self, bootstrap_room: int):
        return self.request_status[bootstrap_room]

    def update_status(self, bootstrap_room: int, status: KVPoll):
        if bootstrap_room not in self.request_status:
            self.request_status[bootstrap_room] = status
        else:
            # NOTE: status is only allowed to be incremented unless it is KVPoll.Failed
            if status == KVPoll.Failed:
                self.request_status[bootstrap_room] = KVPoll.Failed
            else:
                self.request_status[bootstrap_room] = max(
                    self.request_status[bootstrap_room], status
                )

    def record_failure(self, bootstrap_room: int, failure_reason: str):
        with self.failure_lock:
            self.failure_records[bootstrap_room] = failure_reason

    def get_session_id(self):
        return self.engine.get_session_id()

    def _register_to_bootstrap(self):
        """Register KVSender to bootstrap server via HTTP POST."""
        if self.dist_init_addr:
            ip_address = socket.gethostbyname(self.dist_init_addr.split(":")[0])
        else:
            ip_address = get_ip()

        bootstrap_server_url = f"{ip_address}:{self.bootstrap_port}"
        url = f"http://{bootstrap_server_url}/route"
        payload = {
            "role": "Prefill",
            "tp_size": self.tp_size,
            "dp_size": self.dp_size,
            "rank_ip": get_local_ip_by_remote(),
            "rank_port": self.rank_port,
            "engine_rank": self.kv_args.engine_rank,
        }

        try:
            response = requests.put(url, json=payload, timeout=5)
            if response.status_code == 200:
                logger.debug("Prefill successfully registered to bootstrap server.")
            else:
                logger.error(
                    f"Prefill instance failed to connect to bootstrap server: {response.status_code}, {response.text}"
                )
        except Exception as e:
            logger.error(
                f"Prefill instance failed to register to bootstrap server: {e}"
            )

    def _handle_node_failure(self, failed_bootstrap_addr):
        with self.connection_lock:
            keys_to_remove = [
                k for k in self.connection_pool if k.startswith(failed_bootstrap_addr)
            ]
            for k in keys_to_remove:
                del self.connection_pool[k]
            if failed_bootstrap_addr in self.prefill_tp_size_table:
                del self.prefill_tp_size_table[failed_bootstrap_addr]
            if failed_bootstrap_addr in self.prefill_dp_size_table:
                del self.prefill_dp_size_table[failed_bootstrap_addr]

            possible_affected_rooms = self.addr_to_rooms_tracker.get(
                failed_bootstrap_addr, []
            )
            del self.addr_to_rooms_tracker[failed_bootstrap_addr]

        # Report the requests associated with the failed bootstrap addr and mark their status as KVPoll.Failed
        affected_rooms = []
        for room in possible_affected_rooms:
            if (
                room in self.request_status
                and self.check_status(room) != KVPoll.Success
            ):
                self.record_failure(
                    room,
                    f"Losing connection with prefill instance (bootstrap_addr: {failed_bootstrap_addr})",
                )
                self.update_status(room, KVPoll.Failed)
                affected_rooms.append(room)
        logger.error(
            f"Losing connection with prefill instance (bootstrap_addr: {failed_bootstrap_addr}), affected {len(affected_rooms)} requests"
        )


class MooncakeKVSender(BaseKVSender):

    def __init__(
        self, mgr: MooncakeKVManager, bootstrap_addr: str, bootstrap_room: int
    ):
        self.kv_mgr = mgr
        self.bootstrap_room = bootstrap_room
        self.kv_mgr.update_status(bootstrap_room, KVPoll.Bootstrapping)
        self.aux_index = None
        self.bootstrap_server_url = bootstrap_addr
        self.conclude_state = None
        # inner state
        self.curr_idx = 0

    def init(self, num_kv_indices: int, aux_index: Optional[int] = None):
        self.num_kv_indices = num_kv_indices
        self.aux_index = aux_index

    def send(
        self,
        kv_indices: npt.NDArray[np.int64],
    ):
        index_slice = slice(self.curr_idx, self.curr_idx + len(kv_indices))
        self.curr_idx += len(kv_indices)
        is_last = self.curr_idx == self.num_kv_indices

        if not is_last:
            self.kv_mgr.add_transfer_request(
                self.bootstrap_room, kv_indices, index_slice, False
            )
        else:
            self.kv_mgr.add_transfer_request(
                self.bootstrap_room,
                kv_indices,
                index_slice,
                True,
                aux_index=self.aux_index,
            )

    def poll(self) -> KVPoll:
        if self.conclude_state is None:
            status = self.kv_mgr.check_status(self.bootstrap_room)
            if status in (KVPoll.Success, KVPoll.Failed):
                self.conclude_state = status

            return status
        else:
            return self.conclude_state

    def clear(self) -> None:
        self.kv_mgr.request_status.pop(self.bootstrap_room)

    def failure_exception(self):
        self.clear()

        # Explicitly set the status to failure since this request has failed in another rank
        if self.conclude_state is None:
            self.conclude_state = KVPoll.Failed

        with self.kv_mgr.failure_lock:
            failure_reason = self.kv_mgr.failure_records.pop(
                self.bootstrap_room, "Failed due to an unknown reason from another rank"
            )
        raise KVTransferError(self.bootstrap_room, failure_reason)


class MooncakeKVReceiver(BaseKVReceiver):
    _ctx = zmq.Context()
    _socket_cache = {}
    _socket_locks = {}
    _global_lock = threading.Lock()

    def __init__(
        self,
        mgr: MooncakeKVManager,
        bootstrap_addr: str,
        bootstrap_room: Optional[int] = None,
    ):
        self.bootstrap_room = bootstrap_room
        self.bootstrap_addr = bootstrap_addr
        self.kv_mgr = mgr
        self.session_id = self.kv_mgr.get_session_id()
        self.kv_mgr.update_status(self.bootstrap_room, KVPoll.Bootstrapping)
        self.conclude_state = None

        if self.bootstrap_addr not in self.kv_mgr.prefill_dp_size_table:
            self.prefill_tp_size, self.prefill_dp_size = (
                self._get_prefill_parallel_info_from_server()
            )
            if self.prefill_tp_size is None or self.prefill_dp_size is None:
                self.kv_mgr.record_failure(
                    self.bootstrap_room,
                    f"Could not fetch prefill parallel info from bootstrap_addr: {self.bootstrap_addr}",
                )
                self.kv_mgr.update_status(self.bootstrap_room, KVPoll.Failed)
                return
            else:
                logger.debug(
                    f"Fetch prefill parallel info from [{self.bootstrap_addr}]: DP size:{self.prefill_dp_size}, TP size:{self.prefill_tp_size}"
                )
                self.kv_mgr.prefill_tp_size_table[self.bootstrap_addr] = (
                    self.prefill_tp_size
                )
                self.kv_mgr.prefill_dp_size_table[self.bootstrap_addr] = (
                    self.prefill_dp_size
                )
        else:
            self.prefill_tp_size = self.kv_mgr.prefill_tp_size_table[
                self.bootstrap_addr
            ]
            self.prefill_dp_size = self.kv_mgr.prefill_dp_size_table[
                self.bootstrap_addr
            ]

        # Currently, we don't allow prefill instance and decode instance to
        # have different TP sizes per DP rank, except for models using MLA.
        local_tp_size_per_dp_rank = self.kv_mgr.tp_size // self.kv_mgr.dp_size
        prefill_tp_size_per_dp_rank = self.prefill_tp_size // self.prefill_dp_size
        if local_tp_size_per_dp_rank == prefill_tp_size_per_dp_rank:
            self.target_tp_rank = (
                self.kv_mgr.kv_args.engine_rank % local_tp_size_per_dp_rank
            )
            self.required_dst_info_num = 1
            self.target_tp_ranks = [self.target_tp_rank]
        elif local_tp_size_per_dp_rank > prefill_tp_size_per_dp_rank:
            assert (
                self.kv_mgr.is_mla_backend
            ), "PD with different TP sizes per DP rank is not yet supported for non-MLA models"
            self.target_tp_rank = (
                self.kv_mgr.kv_args.engine_rank % local_tp_size_per_dp_rank
            ) // (local_tp_size_per_dp_rank // prefill_tp_size_per_dp_rank)
            self.required_dst_info_num = (
                local_tp_size_per_dp_rank // prefill_tp_size_per_dp_rank
            )
            self.target_tp_ranks = [self.target_tp_rank]
        else:
            assert (
                self.kv_mgr.is_mla_backend
            ), "PD with different TP sizes per DP rank is not yet supported for non-MLA models"

            # For non-MLA models, one decode rank needs to retrieve KVCache from multiple prefill ranks for non MLA models;
            self.target_tp_ranks = [
                rank
                for rank in range(
                    (self.kv_mgr.kv_args.engine_rank % local_tp_size_per_dp_rank)
                    * (prefill_tp_size_per_dp_rank // local_tp_size_per_dp_rank),
                    (self.kv_mgr.kv_args.engine_rank % local_tp_size_per_dp_rank + 1)
                    * (prefill_tp_size_per_dp_rank // local_tp_size_per_dp_rank),
                )
            ]

            # For MLA models, we can retrieve KVCache from only one prefill rank, but we still need to maintain
            # multiple connections in the connection pool and have to send dummy requests to other prefill ranks,
            # or the KVPoll will never be set correctly
            self.target_tp_rank = self.target_tp_ranks[0]
            self.required_dst_info_num = 1

        self.target_dp_group = self.bootstrap_room % self.prefill_dp_size

        # NOTE: key distinguished by bootstrap_addr, target_dp_group, and target_tp_rank
        bootstrap_key = (
            f"{self.bootstrap_addr}_{self.target_dp_group}_{self.target_tp_rank}"
        )

        if bootstrap_key not in self.kv_mgr.connection_pool:
            bootstrap_infos = []
            for target_tp_rank in self.target_tp_ranks:
                bootstrap_info = self._get_bootstrap_info_from_server(
                    target_tp_rank,
                    self.target_dp_group,
                )
                if bootstrap_info is not None:
                    # NOTE: only support MLA for now: select one prefill rank as real rank
                    bootstrap_info["is_dummy"] = not bool(
                        target_tp_rank == self.target_tp_rank
                        or self.target_tp_rank is None
                    )
                    logger.debug(
                        f"Fetched bootstrap info: {bootstrap_info} for DP {self.target_dp_group} TP {target_tp_rank}"
                    )
                    bootstrap_infos.append(bootstrap_info)
                else:
                    self.kv_mgr.record_failure(
                        self.bootstrap_room,
                        f"Could not fetch bootstrap info for engine rank: {self.kv_mgr.kv_args.engine_rank} and target_dp_group: {self.target_dp_group}",
                    )
                    self.kv_mgr.update_status(self.bootstrap_room, KVPoll.Failed)
                    return

            self.bootstrap_infos = bootstrap_infos
            self.kv_mgr.connection_pool[bootstrap_key] = self.bootstrap_infos

            # Register kv_args only once to prefill KVManager according to the info fetched from the bootstrap server
            self._register_kv_args()
        else:
            self.bootstrap_infos = self.kv_mgr.connection_pool[bootstrap_key]

        assert len(self.bootstrap_infos) > 0
        self.kv_mgr.addr_to_rooms_tracker[self.bootstrap_addr].append(
            self.bootstrap_room
        )
        self.kv_mgr.update_status(self.bootstrap_room, KVPoll.WaitingForInput)

    def _get_bootstrap_info_from_server(self, engine_rank, target_dp_group):
        """Fetch the bootstrap info from the bootstrap server."""
        try:
            url = f"http://{self.bootstrap_addr}/route?engine_rank={engine_rank}&target_dp_group={target_dp_group}"
            response = requests.get(url, timeout=5)
            if response.status_code == 200:
                bootstrap_info = response.json()
                return bootstrap_info
            else:
                logger.error(
                    f"Failed to get prefill server info: {response.status_code}, {response.text}"
                )
                return None
        except Exception as e:
            logger.error(f"Error fetching prefill info from bootstrap: {e}")
            return None

    def _get_prefill_parallel_info_from_server(self) -> Tuple[int, int]:
        """Fetch the prefill parallel info from the bootstrap server."""
        try:
            url = f"http://{self.bootstrap_addr}/route?engine_rank={-1}&target_dp_group={-1}"
            response = requests.get(url)
            if response.status_code == 200:
                prefill_parallel_info = response.json()
                return int(prefill_parallel_info["prefill_tp_size"]), int(
                    prefill_parallel_info["prefill_dp_size"]
                )
            else:
                logger.error(
                    f"Failed to get prefill parallel info: {response.status_code}, {response.text}"
                )
                return None, None
        except Exception as e:
            logger.error(f"Error fetching prefill parallel info from bootstrap: {e}")
            return None, None

    def _register_kv_args(self):
        for bootstrap_info in self.bootstrap_infos:
            self.prefill_server_url = (
                f"{bootstrap_info['rank_ip']}:{bootstrap_info['rank_port']}"
            )
            packed_kv_data_ptrs = b"".join(
                struct.pack("Q", ptr) for ptr in self.kv_mgr.kv_args.kv_data_ptrs
            )
            packed_aux_data_ptrs = b"".join(
                struct.pack("Q", ptr) for ptr in self.kv_mgr.kv_args.aux_data_ptrs
            )

            sock, lock = self._connect("tcp://" + self.prefill_server_url)
            with lock:
                sock.send_multipart(
                    [
                        "None".encode("ascii"),
                        get_local_ip_by_remote().encode("ascii"),
                        str(self.kv_mgr.rank_port).encode("ascii"),
                        self.session_id.encode("ascii"),
                        packed_kv_data_ptrs,
                        packed_aux_data_ptrs,
                    ]
                )

    @classmethod
    def _connect(cls, endpoint: str):
        with cls._global_lock:
            if endpoint not in cls._socket_cache:
                sock = cls._ctx.socket(zmq.PUSH)
                sock.connect(endpoint)
                cls._socket_cache[endpoint] = sock
                cls._socket_locks[endpoint] = threading.Lock()
            return cls._socket_cache[endpoint], cls._socket_locks[endpoint]

    def init(self, kv_indices: npt.NDArray[np.int64], aux_index: Optional[int] = None):
        for bootstrap_info in self.bootstrap_infos:
            self.prefill_server_url = (
                f"{bootstrap_info['rank_ip']}:{bootstrap_info['rank_port']}"
            )
            is_dummy = bootstrap_info["is_dummy"]

            sock, lock = self._connect("tcp://" + self.prefill_server_url)
            with lock:
                sock.send_multipart(
                    [
                        str(self.bootstrap_room).encode("ascii"),
                        get_local_ip_by_remote().encode("ascii"),
                        str(self.kv_mgr.rank_port).encode("ascii"),
                        self.session_id.encode("ascii"),
                        kv_indices.tobytes() if not is_dummy else b"",
                        str(aux_index).encode("ascii") if not is_dummy else b"",
                        str(self.required_dst_info_num).encode("ascii"),
                    ]
                )

    def poll(self) -> KVPoll:
        if self.conclude_state is None:
            status = self.kv_mgr.check_status(self.bootstrap_room)
            if status in (KVPoll.Success, KVPoll.Failed):
                self.conclude_state = status

            return status
        else:
            return self.conclude_state

    def clear(self) -> None:
        self.kv_mgr.request_status.pop(self.bootstrap_room)

    def failure_exception(self):
        self.clear()

        # Explicitly set the status to failure since this request has failed in another rank
        if self.conclude_state is None:
            self.conclude_state = KVPoll.Failed

        with self.kv_mgr.failure_lock:
            failure_reason = self.kv_mgr.failure_records.pop(
                self.bootstrap_room, "Failed due to an unknown reason from another rank"
            )
        raise KVTransferError(self.bootstrap_room, failure_reason)


class MooncakeKVBootstrapServer(BaseKVBootstrapServer):
    def __init__(self, port: int):
        self.port = port
        self.app = web.Application()
        self.store = dict()
        self.lock = asyncio.Lock()
        self._setup_routes()
        self.tp_size = None
        self.dp_size = None
        self.tp_size_per_dp_rank = None
        self.prefill_port_table: Dict[int, Dict[int, Dict[str, Union[str, int]]]] = {}

        # Start bootstrap server
        self.thread = threading.Thread(target=self._run_server, daemon=True)
        self.run()

    def run(self):
        self.thread.start()

    def _setup_routes(self):
        self.app.router.add_route("*", "/route", self._handle_route)
        self.app.router.add_get("/health", self._handle_health_check)

    async def _handle_health_check(self, request):
        return web.Response(text="OK", status=200)

    async def _handle_route(self, request: web.Request):
        method = request.method
        if method == "PUT":
            return await self._handle_route_put(request)
        elif method == "GET":
            return await self._handle_route_get(request)
        else:
            return web.Response(
                text="Method not allowed", status=405, content_type="application/json"
            )

    async def _handle_route_put(self, request: web.Request):
        data = await request.json()
        role = data["role"]
        tp_size = data["tp_size"]
        dp_size = data["dp_size"]
        rank_ip = data["rank_ip"]
        rank_port = int(data["rank_port"])
        engine_rank = int(data["engine_rank"])

        if self.tp_size is None:
            self.tp_size = tp_size

        if self.dp_size is None:
            self.dp_size = dp_size

        tp_size_per_dp_rank = tp_size // dp_size
        if self.tp_size_per_dp_rank is None:
            self.tp_size_per_dp_rank = tp_size_per_dp_rank

        if role == "Prefill":
            dp_group = engine_rank // tp_size_per_dp_rank
            tp_rank_in_dp_group = engine_rank % tp_size_per_dp_rank

            # Add lock to make sure thread-safe
            async with self.lock:
                if dp_group not in self.prefill_port_table:
                    self.prefill_port_table[dp_group] = {}

            self.prefill_port_table[dp_group][tp_rank_in_dp_group] = {
                "rank_ip": rank_ip,
                "rank_port": rank_port,
            }
            logger.debug(
                f"Register prefill bootstrap: {engine_rank} with rank_ip: {rank_ip} and rank_port: {rank_port}"
            )

        return web.Response(text="OK", status=200)

    async def _handle_route_get(self, request: web.Request):
        engine_rank = request.query.get("engine_rank")
        target_dp_group = request.query.get("target_dp_group")
        if not engine_rank or not target_dp_group:
            return web.Response(text="Missing inputs for bootstrap server.", status=400)

        # Currently we use engine_rank == -1 and target_dp_group == -1 to sync dp size
        if int(engine_rank) == -1 and int(target_dp_group) == -1:
            prefill_parallel_info = {
                "prefill_tp_size": self.tp_size,
                "prefill_dp_size": self.dp_size,
            }
            return web.json_response(prefill_parallel_info, status=200)

        # Find corresponding prefill info
        async with self.lock:
            bootstrap_info = self.prefill_port_table[int(target_dp_group)][
                int(engine_rank)
            ]

        if bootstrap_info is not None:
            return web.json_response(bootstrap_info, status=200)
        else:
            return web.Response(text="Bootstrap info not Found", status=404)

    def _run_server(self):
        try:
            # Event Loop
            self._loop = asyncio.new_event_loop()
            asyncio.set_event_loop(self._loop)

            access_log = None
            if logging.getLogger(__name__).getEffectiveLevel() <= logging.DEBUG:
                access_log = self.app.logger

            self._runner = web.AppRunner(self.app, access_log=access_log)
            self._loop.run_until_complete(self._runner.setup())

            site = web.TCPSite(self._runner, port=self.port)
            self._loop.run_until_complete(site.start())
            self._loop.run_forever()
        except Exception as e:
            logger.error(f"Server error: {str(e)}")
        finally:
            # Cleanup
            self._loop.run_until_complete(self._runner.cleanup())
            self._loop.close()

    def close(self):
        """Shutdown"""
        if self._loop is not None and self._loop.is_running():
            self._loop.call_soon_threadsafe(self._loop.stop)
            logger.info("Stopping server loop...")

        if self.thread.is_alive():
            self.thread.join(timeout=2)
            logger.info("Server thread stopped")

    def poll(self) -> KVPoll: ...<|MERGE_RESOLUTION|>--- conflicted
+++ resolved
@@ -173,17 +173,9 @@
             self.session_lock = threading.Lock()
             # Determine the number of threads to use for kv sender
             cpu_count = os.cpu_count()
-<<<<<<< HEAD
-            transfer_thread_pool_size = int(
-                os.getenv(
-                    "DISAGGREGATION_THREAD_POOL_SIZE",
-=======
-            self.executor = concurrent.futures.ThreadPoolExecutor(
-                get_int_env_var(
-                    "SGLANG_DISAGGREGATION_THREAD_POOL_SIZE",
->>>>>>> bdaefbbf
-                    min(max(1, cpu_count // 8), 8),
-                )
+            transfer_thread_pool_size = get_int_env_var(
+                "SGLANG_DISAGGREGATION_THREAD_POOL_SIZE",
+                min(max(1, cpu_count // 8), 8),
             )
             self.transfer_queues: List[FastQueue] = [
                 FastQueue() for _ in range(transfer_thread_pool_size)

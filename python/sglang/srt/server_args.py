--- conflicted
+++ resolved
@@ -68,11 +68,8 @@
     # Port for the HTTP server
     host: str = "127.0.0.1"
     port: int = 30000
-<<<<<<< HEAD
     worker_num: int = 1
-=======
     nccl_port: Optional[int] = None
->>>>>>> e00715eb
 
     # Memory and scheduling
     mem_fraction_static: Optional[float] = None
@@ -601,17 +598,16 @@
             help="The port of the HTTP server.",
         )
         parser.add_argument(
-<<<<<<< HEAD
+            "--nccl-port",
+            type=int,
+            default=ServerArgs.nccl_port,
+            help="The port for NCCL distributed environment setup. Defaults to a random port.",
+        )
+        parser.add_argument(
             "--worker-num",
             type=int,
             default=ServerArgs.worker_num,
             help="The worker num of the server.",
-=======
-            "--nccl-port",
-            type=int,
-            default=ServerArgs.nccl_port,
-            help="The port for NCCL distributed environment setup. Defaults to a random port.",
->>>>>>> e00715eb
         )
         parser.add_argument(
             "--tokenizer-mode",
@@ -1750,7 +1746,10 @@
     # The ipc filename for detokenizer to receive inputs from scheduler (zmq)
     detokenizer_ipc_name: str
 
-    # The port for nccl initialization (torch.dist)
+    # The port for 
+    
+    
+    initialization (torch.dist)
     nccl_port: int
 
     # The ipc filename for rpc call between Engine and Scheduler

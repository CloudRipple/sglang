--- conflicted
+++ resolved
@@ -1091,11 +1091,11 @@
             help="The ratio of the size of host KV cache memory pool to the size of device pool.",
         )
         parser.add_argument(
-<<<<<<< HEAD
             "--hicache-oracle",
             action="store_true",
             help="Oracle mode for hierarchical cache",
-=======
+        )
+        parser.add_argument(
             "--enable-deepep-moe",
             action="store_true",
             help="Enabling DeepEP MoE implementation for EP MoE.",
@@ -1105,7 +1105,6 @@
             type=str,
             choices=["normal", "low_latency", "auto"],
             help="Select the mode when enable DeepEP MoE, could be `normal`, `low_latency` or `auto`. Default is `auto`, which means `low_latency` for decode batch and `normal` for prefill batch.",
->>>>>>> 31da75ab
         )
 
         # Server warmups
